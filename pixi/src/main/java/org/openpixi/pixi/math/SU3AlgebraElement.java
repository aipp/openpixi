package org.openpixi.pixi.math;

/**
 * This is a parametrization of SU(3) algebra elements.
 * They are again represented as 3x3 matrices. Due to
 * symmetry of Hermitian matrices, though, there are only
 * nine independent components. The matrix thus looks like
 * 		e[0]        		e[1] - i e[3]		e[2] - i e[6]
 * 		e[1] + i e[3]		e[4]        		e[5] - i e[7]
 * 		e[2] + i e[6]		e[5] + i e[7]		e[8]
 */
public class SU3AlgebraElement implements AlgebraElement {

	// thresholds for getLink method to use Taylor series
	private final double degeneracyCutoff = 1.E-2;
	private final double zeroCutoff = 1.E-0;

	// number of iterations to use in Taylor series for each case
	private final int taylorSeriesZeroIterations = 15;
	private final int taylorSeriesDegenerateIterations = 25;

	// threshold to determine zero vectors in normalize method
	private final double normalizationAccuracy = 1.E-12;

	protected double[] v;

	public SU3AlgebraElement() {

		v = new double[9];

		for (int i = 0; i < 9; i++) {
			v[i] = 0;
		}
	}

	public SU3AlgebraElement(double[] values) {

		v = new double[9];

		if (values.length == 9) {
			for (int i = 0; i < 9; i++) {
				v[i] = values[i];
			}
		} else if (values.length == 8) {
			for (int i = 0; i < 8; i++) {
				set(i, values[i]);
			}
		}
	}

	public void reset () {

		for (int i = 0; i < 9; i++) {
			v[i] = 0;
		}

	}

	public AlgebraElement add (AlgebraElement arg) {

		SU3AlgebraElement a = (SU3AlgebraElement) arg;

		SU3AlgebraElement b = new SU3AlgebraElement();
		for (int i = 0; i < 9; i++) {
			b.v[i] = v[i]+a.v[i];
		}
		return b;

	}

	public void addAssign(AlgebraElement arg) {

		SU3AlgebraElement a = (SU3AlgebraElement) arg;

		for (int i = 0; i < 9; i++) {
			v[i] += a.v[i];
		}

	}

	public AlgebraElement sub (AlgebraElement arg) {

		SU3AlgebraElement a = (SU3AlgebraElement) arg;

		SU3AlgebraElement b = new SU3AlgebraElement();
		for (int i = 0; i < 9; i++) {
			b.v[i] = v[i]-a.v[i];
		}
		return b;

	}

	public void set(int j, double value) {
		double diff = (value - get(j)) / 2;

		switch (j) {
			case 0: v[1] += diff;
				break;
			case 1: v[3] += diff;
				break;
			case 2: v[0] += diff; v[4] -= diff;
				break;
			case 3: v[2] += diff;
				break;
			case 4: v[6] += diff;
				break;
			case 5: v[5] += diff;
				break;
			case 6: v[7] += diff;
				break;
			case 7: v[0] += diff / Math.sqrt(3); v[4] += diff / Math.sqrt(3); v[8] -= 2 * diff / Math.sqrt(3);
				break;
			default: System.out.println("Invalid generator set index!");
		}
	}

	public double get(int j) {
		switch (j) {
			case 0: return 2 * v[1];
			case 1: return 2 * v[3];
			case 2: return v[0] - v[4];
			case 3: return 2 * v[2];
			case 4: return 2 * v[6];
			case 5: return 2 * v[5];
			case 6: return 2 * v[7];
			case 7: return (v[0] + v[4] - 2 * v[8]) / Math.sqrt(3);
			default: System.out.println("Invalid generator get index!"); return 0;
		}
	}

	public double getEntry(int j) {

		double b = v[j];
		return b;

	}

	public double[] get () {

		return v;

	}

	public AlgebraElement act(GroupElement arg) {

		SU3GroupElement a = (SU3GroupElement) arg;

		// temporarily store algebra element as group element so we can use the multiplication method
<<<<<<< HEAD
		SU3GroupElement temp = new SU3GroupElement(new double[]{v[0],v[1],v[2],v[1],v[4],v[5],v[2],v[5],v[8],0,v[3],v[6],-v[3],0,v[7],-v[6],-v[7],0});
=======
		SU3GroupElement temp = new SU3GroupElement(new double[]{v[0],v[1],v[2],v[1],v[4],v[5],v[2],v[5],v[8],0,-v[3],-v[6],v[3],0,-v[7],v[6],v[7],0});
>>>>>>> 906792e2

		double[] values = ((SU3GroupElement) a.mult(temp.mult(a.adj()))).get();

		double[] fieldValues = new double[9];

		fieldValues[0] = values[0];
		fieldValues[4] = values[4];
		fieldValues[8] = values[8];
		// off-diagonal real values are symmetric averages of pairs
		fieldValues[1] = (values[1] + values[3])/2;
		fieldValues[2] = (values[2] + values[6])/2;
		fieldValues[5] = (values[5] + values[7])/2;
		// off-diagonal imag. values are asymmetric averages of pairs
<<<<<<< HEAD
		fieldValues[3] = (values[10] - values[12])/2;
		fieldValues[6] = (values[11] - values[15])/2;
		fieldValues[7] = (values[14] - values[16])/2;
=======
		fieldValues[3] = (values[12] - values[10])/2;
		fieldValues[6] = (values[15] - values[11])/2;
		fieldValues[7] = (values[16] - values[14])/2;
>>>>>>> 906792e2

		return new SU3AlgebraElement(fieldValues);
	}

	public void actAssign(GroupElement arg) {
		v = ((SU3AlgebraElement) act(arg)).get();
	}

	public double square () {
		return 2*(v[0]*v[0]+v[4]*v[4]+v[8]*v[8]+2*(v[1]*v[1]+v[2]*v[2]+v[3]*v[3]+v[5]*v[5]+v[6]*v[6]+v[7]*v[7]));
	}

	public AlgebraElement mult (double number) {

		SU3AlgebraElement b = new SU3AlgebraElement();
		for (int i = 0; i < 9; i++) {
			b.v[i] = v[i]*number;
		}
		return b;

	}

	public void multAssign(double number) {

		for (int i = 0; i < 9; i++) {
			this.v[i] = v[i]*number;
		}

	}

	public void set (AlgebraElement arg) {

		SU3AlgebraElement a = (SU3AlgebraElement) arg;

		for (int i = 0; i < 9; i++) {
			v[i] = a.v[i];
		}

	}

	/**
	 * Normalizes (complex) vector in place
	 * Vector is stored as three real components followed by three imag. components
	 * @param vector to be normalized
	 */
	private boolean normalize(double[] vector) {
		double norm = 0;
		for (int i = 0; i < 6; i++) {
			norm += vector[i] * vector[i];
		}
		norm = Math.sqrt(norm);

		if (Math.abs(norm) < normalizationAccuracy) {
			return false;
		} else {
			for (int i = 0; i < 6; i++) {
				vector[i] /= norm;
			}
			return true;
		}
	}

	/**
	 * Calculates the group element by first eigendecomposing into UDU* and then finding exp D
	 * WARNING: This decomposition only works for traceless hermitian matrices due to certain optimizations
	 * @return coefficients to be fed into SU3GroupElement to give group element
	 */
	private double[] groupElementDecompositionMethod() {
		// trace of matrix squared, using square method
		double trSq = square() / 2;

		// if matrix is too small, use taylor series for better accuracy
		if (trSq <= zeroCutoff) {
			return new double[]{taylorSeriesZeroIterations};
		}

		// real determinant
		double det = -v[2]*v[2]*v[4]+v[6]*(2*v[3]*v[5]-v[4]*v[6]+2*v[1]*v[7])+2*v[2]*(v[1]*v[5]-v[3]*v[7])-
				(v[1]*v[1]+v[3]*v[3])*v[8]-v[0]*(v[5]*v[5]+v[7]*v[7]-v[4]*v[8]);

		// coefficients in reduced cubic equation
		// \lambda = X
		// X^3 - X * 1/2 tr(U^2) - det(U) == 0
		double linTerm = -trSq/2;

		// cubic is now in form X^3 + p X + q == 0
		// transform to W^6 + q W^3 - 1/27 p^3 == 0
		// then W^3 == (-q + sqrt(q^2 + 4/27 p^3))/2
		// (pick positive solution)
		// preRad is always negative and real here so rad = i radIm = i sqrt(-preRad)
		double preRad, radIm;
		preRad = det*det + Math.pow(linTerm,3)*4/27;
		if (preRad > 0) {
			preRad = 0;
		}
		radIm = Math.sqrt(-preRad);

		// convert W^3 to polar
		double preOmegaRe, preOmegaIm, r, th;
		preOmegaRe = det/2;
		preOmegaIm = radIm/2;
		th = Math.atan2(preOmegaIm, preOmegaRe);
		r = Math.pow(preOmegaRe * preOmegaRe + preOmegaIm * preOmegaIm, 1. / 6);

		// three angles of cube roots of W^3
		double[] ths = new double[3];
		for (int i = 0; i < 3; i++) {
			ths[i] = (th + 2 * Math.PI * i) / 3;
		}

		// the end is near!
		// X_i = W_i - p / (3 W_i)
		// then \lambda_i = X_i
		// this gives us the real eigenvalues to high precision
		// (these matrices are hermitian, so eigenvalues better be real)
		double[] phases = new double[3];
		for (int i = 0; i < 3; i++) {
			if (Math.abs(r) == 0) {
				phases[i] = 0;
			} else {
				phases[i] = r * Math.cos(ths[i]) - (linTerm * Math.cos(ths[i])) / (3 * r);
			}
		}

		// now use eigenvalues to compute orthonormal eigenvectors
		// (U - \lambda_i)(U - \lambda_j) has columns that are eigenvectors for the remaining eigenvalue \lambda_k
		// we use this result, but we only need one column so we can avoid doing the full multiplication
		// optimized result computed in Mathematica, of course

		// if there are degenerate eigenvalues, use taylor series
		if (Math.abs(1 - phases[0] / phases[1]) < degeneracyCutoff) {
			return new double[]{taylorSeriesDegenerateIterations};
		} else if (Math.abs(1 - phases[0] / phases[2]) < degeneracyCutoff) {
			return new double[]{taylorSeriesDegenerateIterations};
		} else if (Math.abs(1 - phases[1] / phases[2]) < degeneracyCutoff) {
			return new double[]{taylorSeriesDegenerateIterations};
		}

		// get one eigenvector for each value
		// normalize vectors in place
		double[][] vectors = new double[3][6];
		for (int i = 0; i < 3; i++) {
			// product of other two phases besides phases[i]
			double otherPhaseProduct = phases[(i + 1) % 3] * phases[(i + 2) % 3];
			// sum of other two phases besides phases[i]
			double otherPhaseSum = phases[0] + phases[1] + phases[2] - phases[i];

			vectors[i][0] = v[0]*v[0]+v[1]*v[1]+v[2]*v[2]+v[3]*v[3]+v[6]*v[6]+otherPhaseProduct-v[0]*otherPhaseSum;
			vectors[i][1] = v[2]*v[5]+v[6]*v[7]+v[1]*(v[0]+v[4]-otherPhaseSum);
			vectors[i][2] = v[1]*v[5]-v[3]*v[7]+v[2]*(v[0]+v[8]-otherPhaseSum);
			vectors[i][3] = 0;
			vectors[i][4] = v[5]*v[6]-v[2]*v[7]+v[3]*(v[0]+v[4]-otherPhaseSum);
			vectors[i][5] = v[3]*v[5]+v[1]*v[7]+v[6]*(v[0]+v[8]-otherPhaseSum);

			boolean done = normalize(vectors[i]);

			if (!done) {
				vectors[i][0] = v[2]*v[5]+v[6]*v[7]+v[1]*(v[0]+v[4]-otherPhaseSum);
				vectors[i][1] = v[1]*v[1]+v[3]*v[3]+v[4]*v[4]+v[5]*v[5]+v[7]*v[7]+otherPhaseProduct-v[4]*otherPhaseSum;
				vectors[i][2] = v[1]*v[2]+v[3]*v[6]+v[5]*(v[4]+v[8]-otherPhaseSum);
				vectors[i][3] = v[2]*v[7]-v[5]*v[6]-v[3]*(v[0]+v[4]-otherPhaseSum);
				vectors[i][4] = 0;
				vectors[i][5] = v[1]*v[6]-v[2]*v[3]+v[7]*(v[4]+v[8]-otherPhaseSum);

				done = normalize(vectors[i]);

				if (!done) {
					vectors[i][0] = v[1]*v[5]-v[3]*v[7]+v[2]*(v[0]+v[8]-otherPhaseSum);
					vectors[i][1] = v[1]*v[2]+v[3]*v[6]+v[5]*(v[4]+v[8]-otherPhaseSum);
					vectors[i][2] = v[2]*v[2]+v[5]*v[5]+v[6]*v[6]+v[7]*v[7]+v[8]*v[8]+otherPhaseProduct-v[8]*otherPhaseSum;
					vectors[i][3] = -v[3]*v[5]-v[1]*v[7]-v[6]*(v[0]+v[8]-otherPhaseSum);
					vectors[i][4] = -v[1]*v[6]+v[2]*v[3]-v[7]*(v[4]+v[8]-otherPhaseSum);
					vectors[i][5] = 0;

					done = normalize(vectors[i]);

					if (!done) {
						for (int j = 0; j < 6; j++) {
							vectors[i][j] = 0;
						}
						vectors[i][i] = 1;
					}
				}
			}
		}

		// take log of eigenvalue matrix
		double[] valuesRe = new double[3];
		double[] valuesIm = new double[3];
		for (int i = 0; i < 3; i++) {
			valuesRe[i] = Math.cos(phases[i]);
			valuesIm[i] = Math.sin(phases[i]);
		}

		// multiply U exp(D) U* to get algebra element
		// exp(D) is just a (complex) diagonal matrix
		SU3GroupElement unit = new SU3GroupElement(new double[]{vectors[0][0],vectors[1][0],vectors[2][0],
		                                                        vectors[0][1],vectors[1][1],vectors[2][1],
		                                                        vectors[0][2],vectors[1][2],vectors[2][2],
		                                                        vectors[0][3],vectors[1][3],vectors[2][3],
		                                                        vectors[0][4],vectors[1][4],vectors[2][4],
		                                                        vectors[0][5],vectors[1][5],vectors[2][5]});
		SU3GroupElement diag = new SU3GroupElement(new double[]{valuesRe[0],0,0,
		                                                        0,valuesRe[1],0,
		                                                        0,0,valuesRe[2],
		                                                        valuesIm[0],0,0,
		                                                        0,valuesIm[1],0,
		                                                        0,0,valuesIm[2]});
		return ((SU3GroupElement) unit.mult(diag).mult(unit.adj())).get();
	}

	/**
	 * Calculates the group element using the taylor series expansion of exp.
	 * WARNING: This decomposition only works well for "small" matrices!
	 * @return coefficients to be fed into SU3GroupElement to give group element
	 */
	private double[] groupElementTaylorSeries(double iterations) {
		SU3GroupElement result = new SU3GroupElement(new double[]{1,0,0,0,1,0,0,0,1,0,0,0,0,0,0,0,0,0});
		SU3GroupElement intermediate = new SU3GroupElement(new double[]{1,0,0,0,1,0,0,0,1,0,0,0,0,0,0,0,0,0});
		SU3GroupElement multiplier = new SU3GroupElement(new double[]{0,v[3],v[6],-v[3],0,v[7],-v[6],-v[7],0,v[0],v[1],v[2],v[1],v[4],v[5],v[2],v[5],v[8]});

		for (int i = 1; i <= iterations; i++) {
			intermediate = (SU3GroupElement) intermediate.mult(multiplier).mult(1.0 / i);
			result = (SU3GroupElement) result.add(intermediate);
		}

		return result.get();
	}

	public GroupElement getLinearizedLink() {
		double[] values = new double[]{1,v[3],v[6],-v[3],1,v[7],-v[6],-v[7],1,v[0],v[1],v[2],v[1],v[4],v[5],v[2],v[5],v[8]};
		return new SU3GroupElement(values);
	}

	public GroupElement getLink() {
		// try exact method
		double[] values = groupElementDecompositionMethod();

		// if values has length 1 the exact method failed and values[0] is the requried taylorSeriesIterations
		if (values.length == 1) {
			values = groupElementTaylorSeries(values[0]);
		}

		return new SU3GroupElement(values);
	}

	public double proj(int c) {
		switch (c) {
			case 0: return 2 * v[1];
			case 1: return 2 * v[3];
			case 2: return v[0] - v[4];
			case 3: return 2 * v[2];
			case 4: return 2 * v[6];
			case 5: return 2 * v[5];
			case 6: return 2 * v[7];
			case 7: return (v[0] + v[4] - 2 * v[8]) / Math.sqrt(3);
			default: System.out.println("Invalid generator index!"); return 0;
		}
	}

	public AlgebraElement copy() {
		return new SU3AlgebraElement(get());
	}
}<|MERGE_RESOLUTION|>--- conflicted
+++ resolved
@@ -146,11 +146,7 @@
 		SU3GroupElement a = (SU3GroupElement) arg;
 
 		// temporarily store algebra element as group element so we can use the multiplication method
-<<<<<<< HEAD
-		SU3GroupElement temp = new SU3GroupElement(new double[]{v[0],v[1],v[2],v[1],v[4],v[5],v[2],v[5],v[8],0,v[3],v[6],-v[3],0,v[7],-v[6],-v[7],0});
-=======
 		SU3GroupElement temp = new SU3GroupElement(new double[]{v[0],v[1],v[2],v[1],v[4],v[5],v[2],v[5],v[8],0,-v[3],-v[6],v[3],0,-v[7],v[6],v[7],0});
->>>>>>> 906792e2
 
 		double[] values = ((SU3GroupElement) a.mult(temp.mult(a.adj()))).get();
 
@@ -164,15 +160,9 @@
 		fieldValues[2] = (values[2] + values[6])/2;
 		fieldValues[5] = (values[5] + values[7])/2;
 		// off-diagonal imag. values are asymmetric averages of pairs
-<<<<<<< HEAD
-		fieldValues[3] = (values[10] - values[12])/2;
-		fieldValues[6] = (values[11] - values[15])/2;
-		fieldValues[7] = (values[14] - values[16])/2;
-=======
 		fieldValues[3] = (values[12] - values[10])/2;
 		fieldValues[6] = (values[15] - values[11])/2;
 		fieldValues[7] = (values[16] - values[14])/2;
->>>>>>> 906792e2
 
 		return new SU3AlgebraElement(fieldValues);
 	}
