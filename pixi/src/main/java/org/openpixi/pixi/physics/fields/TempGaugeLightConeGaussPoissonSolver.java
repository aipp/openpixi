--- conflicted
+++ resolved
@@ -51,14 +51,12 @@
 		int cellIndex;
 		int dirMax = g.getNumCells(dir);
 
-<<<<<<< HEAD
 		double[] positionCharge = new double[position.length];
 		System.arraycopy(position, 0, positionCharge, 0, position.length);
 		positionCharge[dir] -= orientation*at/2;
-=======
+
 		ElementFactory factory = g.getElementFactory();
 		int colors = g.getNumberOfColors();
->>>>>>> 41e7499f
 
 		double norm = Math.pow(as, truesize);
 		/*int volumeSquared = 1;
