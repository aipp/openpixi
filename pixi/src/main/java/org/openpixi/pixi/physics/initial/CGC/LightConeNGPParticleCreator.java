package org.openpixi.pixi.physics.initial.CGC;

import org.openpixi.pixi.math.AlgebraElement;
import org.openpixi.pixi.physics.Simulation;
import org.openpixi.pixi.physics.fields.NewLCPoissonSolver;
import org.openpixi.pixi.physics.fields.currentgenerators.ICurrentGenerator;
import org.openpixi.pixi.physics.initial.CGC.IParticleCreator;
import org.openpixi.pixi.physics.particles.CGCParticle;
import org.openpixi.pixi.physics.particles.IParticle;
import org.openpixi.pixi.physics.util.GridFunctions;

import java.util.ArrayList;

/**
 * This particle generator creates particles to correctly interpolate the charge density
 * on the grid according to CGC initial conditions.
 */
public class LightConeNGPParticleCreator implements IParticleCreator {

	/**
	 * Direction of movement of the charge density. Values range from 0 to numberOfDimensions-1.
	 */
	protected int direction;

	/**
	 * Orientation of movement. Values are -1 or 1.
	 */
	protected int orientation;

	/**
	 * Longitudinal width of the charge density.
	 */
	protected double longitudinalWidth;

	/**
	 * Array containing the size of the transversal grid.
	 */
	protected int[] transversalNumCells;

	/**
	 * Gauss constraint..
	 */
	protected AlgebraElement[] gaussConstraint;

	/**
	 * Total number of cells in the transversal grid.
	 */
	protected int totalTransversalCells;

	/**
	 * Lattice spacings.
	 */
	protected double[] as;

	/**
	 * Time step used in the simulation.
	 */
	protected double at;

	/**
	 * Coupling constant used in the simulation.
	 */
	protected double g;

	/**
	 * Number of particles per cell.
	 */
	protected int particlesPerCell = 1;

	/**
	 * Sets the initial Gauss constraint.
	 *
	 * @param gaussConstraint
	 */
	public void setGaussConstraint(AlgebraElement[] gaussConstraint) {
		this.gaussConstraint = gaussConstraint;
	}

	/**
	 * Initializes the particles.
	 *
	 * @param s
	 */
	public void initialize(Simulation s, int direction, int orientation) {
		this.direction = direction;
		this.orientation = orientation;

		// Define some variables.
<<<<<<< HEAD
		particlesPerCell = (int) (s.grid.getLatticeSpacing(direction) / s.getTimeStep());
=======
		particlesPerCell = (int) Math.round(s.grid.getLatticeSpacing() / s.getTimeStep());
		as = s.grid.getLatticeSpacing();
>>>>>>> dc7b5ea4
		at = s.getTimeStep();
		g = s.getCouplingConstant();
		as = new double[s.getNumberOfDimensions()];
		for (int i = 0; i < as.length; i++) {
			as[i] = s.grid.getLatticeSpacing(i);
		}
		transversalNumCells = GridFunctions.reduceGridPos(s.grid.getNumCells(), direction);
		totalTransversalCells = GridFunctions.getTotalNumberOfCells(transversalNumCells);

		// Interpolate grid charge and current density.
		initializeParticles(s, particlesPerCell);
	}

	/**
	 * Initializes the particles according to the field initial conditions. The charge density is computed from the Gauss law
	 * violations of the initial fields. The particles are then sampled from this charge density.
	 *
	 * @param s
	 * @param particlesPerLink
	 */
	public void initializeParticles(Simulation s, int particlesPerLink) {
		// Find max charges in transverse planes for each longitudinal coordinate and global charge maximum.
		int lnum = s.grid.getNumCells(0);
		double[] maxCharges = new double[lnum];
		double globalMax = 0.0;
		for (int z = 0; z < lnum; z++) {
			double max = 0.0;
			for (int j = 0; j < totalTransversalCells; j++) {
				int index = z * totalTransversalCells + j;
				double charge = Math.sqrt(gaussConstraint[index].square());
				if (max < charge) {
					max = charge;
				}
			}
			maxCharges[z] = max;
			if (globalMax < max) {
				globalMax = max;
			}
		}
		double cutoffCharge = globalMax * 10E-10;

		// Find start of block starting from the left boundary.
		int zStart = 0;
		for (int z = 0; z < lnum; z++) {
			if (maxCharges[z] > cutoffCharge) {
				zStart = z;
				break;
			}
		}

		// Find end of block starting from the right boundary.
		int zEnd = lnum - 1;
		for (int z = zEnd - 1; z >= 0; z--) {
			if (maxCharges[z] > cutoffCharge) {
				zEnd = z;
				break;
			}
		}

		// Set width of particle block.
		int blockWidth = zEnd - zStart;

		ArrayList<ArrayList<CGCParticle>> longitudinalParticleList = new ArrayList<ArrayList<CGCParticle>>(totalTransversalCells);
		for (int i = 0; i < totalTransversalCells; i++) {
			longitudinalParticleList.add(new ArrayList<CGCParticle>());
		}
		// Traverse through charge density and add particles by sampling the charge distribution
		double t0 = 0.0;	// Particles should be initialized at t = 0 and t = dt.
		for (int z = zStart; z <= zEnd; z++) {
			for (int i = 0; i < totalTransversalCells; i++) {
				int[] transGridPos = GridFunctions.getCellPos(i, transversalNumCells);
				int[] gridPos = GridFunctions.insertGridPos(transGridPos, direction, z);
				int index = s.grid.getCellIndex(gridPos);
				for (int j = 0; j < particlesPerCell; j++) {
					// Position within cell
					double x = (1.0 * j - particlesPerLink/2) / (particlesPerLink);
					double dz = x * as[direction];


					// Particle position
					double[] particlePosition0 = new double[gridPos.length];
					double[] particlePosition1 = new double[gridPos.length];
					for (int k = 0; k < gridPos.length; k++) {
						double FIX_ROUND_ERRORS = 10E-12 * as[k];
						particlePosition0[k] = gridPos[k] * as[k] + FIX_ROUND_ERRORS;
						particlePosition1[k] = gridPos[k] * as[k] + FIX_ROUND_ERRORS;
						if(k == direction) {
							particlePosition0[k] += t0 * orientation + dz;
							particlePosition1[k] += (t0 + at) * orientation + dz;
						}
					}


					AlgebraElement charge = this.interpolateChargeFromGrid(s, particlePosition0).mult(1.0 / particlesPerLink);


					// Particle velocity
					double[] particleVelocity = new double[gridPos.length];
					for (int k = 0; k < gridPos.length; k++) {
						if(k == direction) {
							particleVelocity[k] = 1.0 * orientation;
						} else {
							particleVelocity[k] = 0.0;
						}
					}

					CGCParticle p = new CGCParticle(s.getNumberOfDimensions(), s.getNumberOfColors(), direction);
					p.pos0 = particlePosition0; // position at t = 0
					p.pos1 = particlePosition1; // position at t = dt (optional)
					p.vel = particleVelocity;   // particle velocity at t = -dt/2.
					p.Q0 = charge;              // charge at t = 0
					p.Q1 = charge.copy();       // charge at t = dt, assume that there is no parallel transport initially (also optional).

					s.particles.add(p);
					// Add to extra particle array for charge refinement.
					longitudinalParticleList.get(i).add(p);
				}
			}
		}

		// Charge refinement
		int numberOfIterations = 100;
		for (int i = 0; i < totalTransversalCells; i++) {
			ArrayList<CGCParticle> particleList = longitudinalParticleList.get(i);
			// 2nd order refinement
			for (int iteration = 0; iteration < numberOfIterations; iteration++) {
				for (int j = 0; j < particleList.size(); j++) {
					refine2(j, particleList, particlesPerLink);
				}
			}

			// 4th order refinement
			for (int iteration = 0; iteration < numberOfIterations; iteration++) {
				for (int j = 0; j < particleList.size(); j++) {
					refine4(j, particleList, particlesPerLink);
				}
			}
		}

		// Make sure particle charges Q0 and Q1 are the same.
		for(IParticle p : s.particles) {
			CGCParticle P = (CGCParticle) p;
			P.Q1 = P.Q0.copy();
		}

	}

	private void refine2(int i, ArrayList<CGCParticle> list, int particlesPerLink) {
		int jmod = i % particlesPerLink;
		int n = list.size();
		// Refinement can not be applied to the last charge in an NGP cell.
		if(jmod >= 0 && jmod < particlesPerLink-1)
		{
			int i0 = p(i-1, n);
			int i1 = p(i+0, n);
			int i2 = p(i+1, n);
			int i3 = p(i+2, n);

			AlgebraElement Q0 = list.get(i0).Q0;
			AlgebraElement Q1 = list.get(i1).Q0;
			AlgebraElement Q2 = list.get(i2).Q0;
			AlgebraElement Q3 = list.get(i3).Q0;

			AlgebraElement DQ = Q0.mult(-1);
			DQ.addAssign(Q1.mult(3));
			DQ.addAssign(Q2.mult(-3));
			DQ.addAssign(Q3.mult(1));
			DQ.multAssign(1.0 / 4.0);

			Q1.addAssign(DQ.mult(-1.0));
			Q2.addAssign(DQ.mult(1.0));
		}
	}


	private void refine4(int i, ArrayList<CGCParticle> list, int particlesPerLink) {
		int jmod = i % particlesPerLink;
		int n = list.size();
		// Refinement can not be applied to the last charge in an NGP cell.
		if(jmod >= 0 && jmod < particlesPerLink-1)
		{
			int i0 = p(i-2, n);
			int i1 = p(i-1, n);
			int i2 = p(i+0, n);
			int i3 = p(i+1, n);
			int i4 = p(i+2, n);
			int i5 = p(i+3, n);

			AlgebraElement Q0 = list.get(i0).Q0;
			AlgebraElement Q1 = list.get(i1).Q0;
			AlgebraElement Q2 = list.get(i2).Q0;
			AlgebraElement Q3 = list.get(i3).Q0;
			AlgebraElement Q4 = list.get(i4).Q0;
			AlgebraElement Q5 = list.get(i5).Q0;

			AlgebraElement DQ = Q0.mult(+1);
			DQ.addAssign(Q1.mult(-5));
			DQ.addAssign(Q2.mult(+10));
			DQ.addAssign(Q3.mult(-10));
			DQ.addAssign(Q4.mult(+5));
			DQ.addAssign(Q5.mult(-1));
			DQ.multAssign(1.0 / 12.0);

			Q2.addAssign(DQ.mult(-1.0));
			Q3.addAssign(DQ.mult(1.0));
		}
	}

	private int p(int i, int n) {
		return (i % n + n) % n;
	}

	protected AlgebraElement interpolateChargeFromGrid(Simulation s, double[] particlePosition) {
		int[] ngp = GridFunctions.nearestGridPoint(particlePosition, as);
		return gaussConstraint[s.grid.getCellIndex(ngp)].copy();
	}
}<|MERGE_RESOLUTION|>--- conflicted
+++ resolved
@@ -86,12 +86,7 @@
 		this.orientation = orientation;
 
 		// Define some variables.
-<<<<<<< HEAD
-		particlesPerCell = (int) (s.grid.getLatticeSpacing(direction) / s.getTimeStep());
-=======
 		particlesPerCell = (int) Math.round(s.grid.getLatticeSpacing() / s.getTimeStep());
-		as = s.grid.getLatticeSpacing();
->>>>>>> dc7b5ea4
 		at = s.getTimeStep();
 		g = s.getCouplingConstant();
 		as = new double[s.getNumberOfDimensions()];
