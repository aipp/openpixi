--- conflicted
+++ resolved
@@ -1,405 +1,377 @@
-/*
- * OpenPixi - Open Particle-In-Cell (PIC) Simulator
- * Copyright (C) 2012  OpenPixi.org
- *
- * This program is free software; you can redistribute it and/or modify
- * it under the terms of the GNU General Public License as published by
- * the Free Software Foundation; either version 2 of the License, or
- * (at your option) any later version.
- *
- * This program is distributed in the hope that it will be useful,
- * but WITHOUT ANY WARRANTY; without even the implied warranty of
- * MERCHANTABILITY or FITNESS FOR A PARTICULAR PURPOSE.  See the
- * GNU General Public License for more details.
- *
- * You should have received a copy of the GNU General Public License along
- * with this program; if not, write to the Free Software Foundation, Inc.,
- * 51 Franklin Street, Fifth Floor, Boston, MA 02110-1301 USA.
- */
-package org.openpixi.pixi.physics;
-
-import java.io.FileNotFoundException;
-import java.io.IOException;
-
-import org.openpixi.pixi.physics.fields.fieldgenerators.IFieldGenerator;
-import org.openpixi.pixi.physics.fields.currentgenerators.ICurrentGenerator;
-import org.openpixi.pixi.physics.fields.PoissonSolver;
-import org.openpixi.pixi.physics.force.Force;
-import org.openpixi.pixi.physics.force.CombinedForce;
-import org.openpixi.pixi.physics.force.SimpleGridForce;
-import org.openpixi.pixi.physics.force.relativistic.SimpleGridForceRelativistic;
-import org.openpixi.pixi.physics.grid.Grid;
-import org.openpixi.pixi.physics.grid.Interpolation;
-import org.openpixi.pixi.physics.grid.LocalInterpolation;
-import org.openpixi.pixi.physics.movement.ParticleMover;
-import org.openpixi.pixi.physics.movement.boundary.IParticleBoundaryConditions;
-import org.openpixi.pixi.physics.movement.boundary.PeriodicParticleBoundaryConditions;
-import org.openpixi.pixi.physics.particles.IParticle;
-import org.openpixi.pixi.physics.util.DoubleBox;
-import org.openpixi.pixi.diagnostics.Diagnostics;
-
-import java.util.ArrayList;
-
-public class Simulation {
-
-	/**
-	 * Timestep
-	 */
-	public double tstep;
-	/**
-	 * Width of simulated area
-	 */
-	private double width;
-	/**
-	 * Height of simulated area
-	 */
-	private double height;
-	/**
-	 * Depth of simulated area
-	 */
-	private double depth;
-
-
-	private int numberOfColors;
-	private int numberOfDimensions;
-    private double couplingConstant;
-	private double speedOfLight;
-	/**
-	 * Number of iterations in the non-interactive simulation.
-	 */
-	private int iterations;
-
-	/**
-	 * Total number of steps simulated so far.
-	 */
-	public int totalSimulationSteps;
-
-	/**
-	 * Simulation running time so far.
-	 */
-	public double totalSimulationTime;
-
-	/**
-	 * Contains all Particle2D objects
-	 */
-	public ArrayList<IParticle> particles;
-	public CombinedForce f;
-	private ParticleMover mover;
-	/**
-	 * Grid for dynamic field calculation
-	 */
-	public Grid grid;
-	/**
-	 * We can turn on or off the effect of the grid on particles by adding or
-	 * removing this force from the total force.
-	 */
-	//private SimpleGridForce gridForce = new SimpleGridForce();
-	private Force gridForce;
-	private boolean usingGridForce = false;
-	public boolean relativistic = false;
-	private ParticleGridInitializer particleGridInitializer = new ParticleGridInitializer();
-	private Interpolation interpolation;
-	/**
-	 * solver for the electrostatic poisson equation
-	 */
-	private PoissonSolver poisolver;
-
-    /**
-     * List of field generators which are applied when the simulation starts.
-     */
-    private ArrayList<IFieldGenerator>  fieldGenerators;
-    
-    /**
-     * List of output file generators which are applied during the runtime of the simulation.
-     */
-    private ArrayList<Diagnostics>  diagnostics;
-
-	/**
-	 * List of external current generators which are applied during the whole runtime of the simulation.
-	 */
-	private ArrayList<ICurrentGenerator>  currentGenerators;
-
-	public Interpolation getInterpolation() {
-		return interpolation;
-	}
-	
-	public int getIterations() {
-		return iterations;
-	}
-
-	public double getWidth() {
-		return width;
-	}
-
-	public double getHeight() {
-		return height;
-	}
-	
-	public double getDepth() {
-		return depth;
-	}
-
-	public double getSpeedOfLight() {
-		return speedOfLight;
-	}
-	public int getNumberOfColors() {
-		return numberOfColors;
-	}
-	public int getNumberOfDimensions() {
-		return numberOfDimensions;
-	}
-    public double getCouplingConstant() {
-        return couplingConstant;
-    }
-    public double getTimeStep() {
-        return tstep;
-    }
-
-    public ParticleMover getParticleMover()
-    {
-        return  mover;
-    }
-
-	/**
-	 * Constructor for non distributed simulation.
-	 */
-	public Simulation(Settings settings) {
-		tstep = settings.getTimeStep();
-		width = settings.getSimulationWidth();
-		height = settings.getSimulationHeight();
-		depth = settings.getSimulationDepth();
-		speedOfLight = settings.getSpeedOfLight();
-		numberOfColors = settings.getNumberOfColors();
-		numberOfDimensions = settings.getNumberOfDimensions();
-        couplingConstant = settings.getCouplingConstant();
-
-		iterations = settings.getIterations();
-
-		totalSimulationTime = 0.0;
-		totalSimulationSteps = 0;
-
-		relativistic = settings.getRelativistic();
-
-		// TODO make particles a generic list
-		particles = (ArrayList<IParticle>) settings.getParticles();
-		f = settings.getForce();
-
-		DoubleBox simulationBox = new DoubleBox(numberOfDimensions, new double[] {0, 0, 0}, new double[] {width, height, depth});
-		IParticleBoundaryConditions particleBoundaryConditions;
-		switch (settings.getBoundaryType())
-		{
-			case Periodic:
-				particleBoundaryConditions = new PeriodicParticleBoundaryConditions(simulationBox, numberOfDimensions);
-				break;
-			default:
-				particleBoundaryConditions = new PeriodicParticleBoundaryConditions(simulationBox, numberOfDimensions);
-				break;
-
-		}
-
-		mover = new ParticleMover(
-				settings.getParticleSolver(),
-				particleBoundaryConditions,
-				settings.getParticleIterator());
-
-		grid = new Grid(settings);
-		if (settings.useGrid()) {
-			turnGridForceOn();
-		} else {
-			turnGridForceOff();
-		}
-
-		poisolver = settings.getPoissonSolver();
-		interpolation = new LocalInterpolation(
-				settings.getInterpolator(), settings.getParticleIterator());
-		particleGridInitializer.initialize(interpolation, poisolver, particles, grid);
-
-        // Cycle through field generators and apply field configurations to the Grid.
-        fieldGenerators = settings.getFieldGenerators();
-        for (int f = 0; f < fieldGenerators.size(); f++)
-        {
-            fieldGenerators.get(f).applyFieldConfiguration(this);
-        }
-		/*
-			TODO After running through each field generator we should check if the intial state is consistent.
-			(e.g. check if Gauss law is fulfilled.)
-		 */
-
-<<<<<<< HEAD
-		// Copy current generators from Settings.
-		currentGenerators = settings.getCurrentGenerators();
-
-=======
-		/**
-		 * In order to read out the initial state without specifying the Unext(t = at/2) links by hand we calculate them
-		 * according to the equations of motion from the electric fields at t = 0 and gauge links U(t = -at/2). We also
-		 * compute both internal and external currents at t = -at/2 from the given particle velocities (specified also
-		 * at t = -at/2) and determine new velocities at t = at/2.
-		 */
-		grid.updateLinks(tstep);
-
-		interpolation.interpolateToParticle(particles, grid);
-
-		interpolation.interpolateToGrid(particles, grid, tstep);
-		// Generate external currents on the grid!!
-		/*
-		for (int c = 0; c < currentGenerators.size(); c++)
-		{
-			currentGenerators.get(c).applyCurrent(this);
-		}
-		*/
->>>>>>> 5f5a23a5
-
-		//updateVelocities(); TODO: Write this method!!
-
-		// Cycle through diagnostic objects and initialize them.
-		diagnostics = settings.getDiagnostics();
-		for (int f = 0; f < diagnostics.size(); f++)
-        {
-			diagnostics.get(f).initialize(this);
-        }
-
-		//Here we run the diagnostics routines on the initial state!!
-		try {
-			runDiagnostics();
-		} catch (IOException ex) {
-			//TODO: Take care of the exception!!
-		}
-
-	}
-
-	public void turnGridForceOn() {
-		if (!usingGridForce) {
-			if(relativistic == true) {
-				gridForce = new SimpleGridForceRelativistic(this);
-			} else {
-				gridForce = new SimpleGridForce();
-			}
-			f.add(gridForce);
-			usingGridForce = true;
-		}
-        if(!f.forces.contains(gridForce)){
-            f.add(gridForce);
-        }
-	}
-
-	public void turnGridForceOff() {
-		if (usingGridForce) {
-			f.remove(gridForce);
-			usingGridForce = false;
-		}
-	}
-
-	/**
-	 * Runs the simulation in steps. (for interactive simulations)
-	 * The algorithm goes as follows:
-	 * 1) The link fields U(t - at/2) and Unext(t + at/2) are reassigned, such that U(t - at/2) can be overwritten
-	 * with Unext(t + 3at/2).
-	 * 2) Particle velocities are reassigned.
-	 * 3) New currents at t = t + at/2 are generated from external ones and from new particle velocities
-	 * at t = t + at/2.
-	 * 4) Gauge links and electric fields are updated, Unext(t + 3at/2) and E(t + at) are dtermined from E(t),
-	 * U(t + at/2) and J(t + at/2).
-	 * 5) Particle positions at t = t + at are computed using their velocities at t = t + at/2.
-	 * 6) Electric and magnetic field values are interpolated to particle positions.
-	 * 7) Particle velocities at t + 3at/2 are determined using the interpolated fields at t = t + at.
-	 * 8) Simulation time is increased by at.
-	 * 9) Diagnostics routines are called in order to produce data output.
-	 */
-	public void step() throws FileNotFoundException,IOException {
-
-<<<<<<< HEAD
-		grid.storeFields();
-
-		//reassignParticles(); TODO: Write this method!!
-
-		grid.resetCurrent();
-		interpolation.interpolateToGrid(particles, grid, tstep);
-
-		// Generate external currents on the grid!!
-=======
-		//Link and particle reassignment
-		grid.storeFields();
-		//reassignParticles(); TODO: Write this method!!
-
-		//Generation of internal and external currents
-		interpolation.interpolateToGrid(particles, grid, tstep);
-		// Generate external currents on the grid!!
-		/*
->>>>>>> 5f5a23a5
-		for (int c = 0; c < currentGenerators.size(); c++)
-		{
-			currentGenerators.get(c).applyCurrent(this);
-		}
-<<<<<<< HEAD
-
-=======
-		*/
-
-		//Combined update of gauge links and fields
->>>>>>> 5f5a23a5
-		grid.updateGrid(tstep);
-		
-		//updatePositions(); TODO: Write this method!!
-
-		interpolation.interpolateToParticle(particles, grid);
-
-		//updateVelocities(); TODO: Write this method!!
-
-		//Particle positions are updated using their velocities
-		//updatePositions(); TODO: Write this method!!
-
-		// Field values are interpolated to particle positions
-		interpolation.interpolateToParticle(particles, grid);
-
-		//Particle velocities are updated using the interpolated fields
-		//updateVelocities(); TODO: Write this method!!
-
-		// Step counter
-		totalSimulationSteps++;
-		totalSimulationTime =  totalSimulationSteps * tstep;
-
-<<<<<<< HEAD
-=======
-		//Output in text files
->>>>>>> 5f5a23a5
-		runDiagnostics();
-	}
-
-	/**
-	 * Whether the simulation should continue.
-	 * @return
-	 */
-	public boolean continues() {
-		return totalSimulationSteps <= iterations;
-	}
-
-	/**
-	 * Runs the entire simulation at once. (for non-interactive simulations)
-	 */
-	public void run() throws FileNotFoundException,IOException {
-		while (continues()) {
-			step();
-		}
-	}
-	
-	public void runDiagnostics() throws IOException {
-
-		for (int f = 0; f < diagnostics.size(); f++)
-        {
-			diagnostics.get(f).calculate(grid, particles, this.totalSimulationSteps);
-        }
-	}
-	
-	public void particlePush() {
-		mover.push(particles, f, grid, tstep);
-	}
-
-	public void prepareAllParticles() {
-		mover.prepare(particles, f, tstep);
-	}
-
-	public void completeAllParticles() {
-		mover.complete(particles, f, tstep);
-	}
+/*
+ * OpenPixi - Open Particle-In-Cell (PIC) Simulator
+ * Copyright (C) 2012  OpenPixi.org
+ *
+ * This program is free software; you can redistribute it and/or modify
+ * it under the terms of the GNU General Public License as published by
+ * the Free Software Foundation; either version 2 of the License, or
+ * (at your option) any later version.
+ *
+ * This program is distributed in the hope that it will be useful,
+ * but WITHOUT ANY WARRANTY; without even the implied warranty of
+ * MERCHANTABILITY or FITNESS FOR A PARTICULAR PURPOSE.  See the
+ * GNU General Public License for more details.
+ *
+ * You should have received a copy of the GNU General Public License along
+ * with this program; if not, write to the Free Software Foundation, Inc.,
+ * 51 Franklin Street, Fifth Floor, Boston, MA 02110-1301 USA.
+ */
+package org.openpixi.pixi.physics;
+
+import java.io.FileNotFoundException;
+import java.io.IOException;
+
+import org.openpixi.pixi.physics.fields.fieldgenerators.IFieldGenerator;
+import org.openpixi.pixi.physics.fields.currentgenerators.ICurrentGenerator;
+import org.openpixi.pixi.physics.fields.PoissonSolver;
+import org.openpixi.pixi.physics.force.Force;
+import org.openpixi.pixi.physics.force.CombinedForce;
+import org.openpixi.pixi.physics.force.SimpleGridForce;
+import org.openpixi.pixi.physics.force.relativistic.SimpleGridForceRelativistic;
+import org.openpixi.pixi.physics.grid.Grid;
+import org.openpixi.pixi.physics.grid.Interpolation;
+import org.openpixi.pixi.physics.grid.LocalInterpolation;
+import org.openpixi.pixi.physics.movement.ParticleMover;
+import org.openpixi.pixi.physics.movement.boundary.IParticleBoundaryConditions;
+import org.openpixi.pixi.physics.movement.boundary.PeriodicParticleBoundaryConditions;
+import org.openpixi.pixi.physics.particles.IParticle;
+import org.openpixi.pixi.physics.util.DoubleBox;
+import org.openpixi.pixi.diagnostics.Diagnostics;
+
+import java.util.ArrayList;
+
+public class Simulation {
+
+	/**
+	 * Timestep
+	 */
+	public double tstep;
+	/**
+	 * Width of simulated area
+	 */
+	private double width;
+	/**
+	 * Height of simulated area
+	 */
+	private double height;
+	/**
+	 * Depth of simulated area
+	 */
+	private double depth;
+
+
+	private int numberOfColors;
+	private int numberOfDimensions;
+    private double couplingConstant;
+	private double speedOfLight;
+	/**
+	 * Number of iterations in the non-interactive simulation.
+	 */
+	private int iterations;
+
+	/**
+	 * Total number of steps simulated so far.
+	 */
+	public int totalSimulationSteps;
+
+	/**
+	 * Simulation running time so far.
+	 */
+	public double totalSimulationTime;
+
+	/**
+	 * Contains all Particle2D objects
+	 */
+	public ArrayList<IParticle> particles;
+	public CombinedForce f;
+	private ParticleMover mover;
+	/**
+	 * Grid for dynamic field calculation
+	 */
+	public Grid grid;
+	/**
+	 * We can turn on or off the effect of the grid on particles by adding or
+	 * removing this force from the total force.
+	 */
+	//private SimpleGridForce gridForce = new SimpleGridForce();
+	private Force gridForce;
+	private boolean usingGridForce = false;
+	public boolean relativistic = false;
+	private ParticleGridInitializer particleGridInitializer = new ParticleGridInitializer();
+	private Interpolation interpolation;
+	/**
+	 * solver for the electrostatic poisson equation
+	 */
+	private PoissonSolver poisolver;
+
+    /**
+     * List of field generators which are applied when the simulation starts.
+     */
+    private ArrayList<IFieldGenerator>  fieldGenerators;
+    
+    /**
+     * List of output file generators which are applied during the runtime of the simulation.
+     */
+    private ArrayList<Diagnostics>  diagnostics;
+
+	/**
+	 * List of external current generators which are applied during the whole runtime of the simulation.
+	 */
+	private ArrayList<ICurrentGenerator>  currentGenerators;
+
+	public Interpolation getInterpolation() {
+		return interpolation;
+	}
+	
+	public int getIterations() {
+		return iterations;
+	}
+
+	public double getWidth() {
+		return width;
+	}
+
+	public double getHeight() {
+		return height;
+	}
+	
+	public double getDepth() {
+		return depth;
+	}
+
+	public double getSpeedOfLight() {
+		return speedOfLight;
+	}
+	public int getNumberOfColors() {
+		return numberOfColors;
+	}
+	public int getNumberOfDimensions() {
+		return numberOfDimensions;
+	}
+    public double getCouplingConstant() {
+        return couplingConstant;
+    }
+    public double getTimeStep() {
+        return tstep;
+    }
+
+    public ParticleMover getParticleMover()
+    {
+        return  mover;
+    }
+
+	/**
+	 * Constructor for non distributed simulation.
+	 */
+	public Simulation(Settings settings) {
+		tstep = settings.getTimeStep();
+		width = settings.getSimulationWidth();
+		height = settings.getSimulationHeight();
+		depth = settings.getSimulationDepth();
+		speedOfLight = settings.getSpeedOfLight();
+		numberOfColors = settings.getNumberOfColors();
+		numberOfDimensions = settings.getNumberOfDimensions();
+        couplingConstant = settings.getCouplingConstant();
+
+		iterations = settings.getIterations();
+
+		totalSimulationTime = 0.0;
+		totalSimulationSteps = 0;
+
+		relativistic = settings.getRelativistic();
+
+		// TODO make particles a generic list
+		particles = (ArrayList<IParticle>) settings.getParticles();
+		f = settings.getForce();
+
+		DoubleBox simulationBox = new DoubleBox(numberOfDimensions, new double[] {0, 0, 0}, new double[] {width, height, depth});
+		IParticleBoundaryConditions particleBoundaryConditions;
+		switch (settings.getBoundaryType())
+		{
+			case Periodic:
+				particleBoundaryConditions = new PeriodicParticleBoundaryConditions(simulationBox, numberOfDimensions);
+				break;
+			default:
+				particleBoundaryConditions = new PeriodicParticleBoundaryConditions(simulationBox, numberOfDimensions);
+				break;
+
+		}
+
+		mover = new ParticleMover(
+				settings.getParticleSolver(),
+				particleBoundaryConditions,
+				settings.getParticleIterator());
+
+		grid = new Grid(settings);
+		if (settings.useGrid()) {
+			turnGridForceOn();
+		} else {
+			turnGridForceOff();
+		}
+
+		poisolver = settings.getPoissonSolver();
+		interpolation = new LocalInterpolation(
+				settings.getInterpolator(), settings.getParticleIterator());
+		particleGridInitializer.initialize(interpolation, poisolver, particles, grid);
+
+        // Cycle through field generators and apply field configurations to the Grid.
+        fieldGenerators = settings.getFieldGenerators();
+        for (int f = 0; f < fieldGenerators.size(); f++)
+        {
+            fieldGenerators.get(f).applyFieldConfiguration(this);
+        }
+		/*
+			TODO After running through each field generator we should check if the intial state is consistent.
+			(e.g. check if Gauss law is fulfilled.)
+		 */
+
+		// Copy current generators from Settings.
+		currentGenerators = settings.getCurrentGenerators();
+
+		/**
+		 * In order to read out the initial state without specifying the Unext(t = at/2) links by hand we calculate them
+		 * according to the equations of motion from the electric fields at t = 0 and gauge links U(t = -at/2). We also
+		 * compute both internal and external currents at t = -at/2 from the given particle velocities (specified also
+		 * at t = -at/2) and determine new velocities at t = at/2.
+		 */
+		grid.updateLinks(tstep);
+
+		interpolation.interpolateToParticle(particles, grid);
+
+		interpolation.interpolateToGrid(particles, grid, tstep);
+
+		// Generate external currents on the grid!!
+		for (int c = 0; c < currentGenerators.size(); c++)
+		{
+			currentGenerators.get(c).applyCurrent(this);
+		}
+
+
+		//updateVelocities(); TODO: Write this method!!
+
+		// Cycle through diagnostic objects and initialize them.
+		diagnostics = settings.getDiagnostics();
+		for (int f = 0; f < diagnostics.size(); f++)
+        {
+			diagnostics.get(f).initialize(this);
+        }
+
+		//Here we run the diagnostics routines on the initial state!!
+		try {
+			runDiagnostics();
+		} catch (IOException ex) {
+			//TODO: Take care of the exception!!
+		}
+
+	}
+
+	public void turnGridForceOn() {
+		if (!usingGridForce) {
+			if(relativistic == true) {
+				gridForce = new SimpleGridForceRelativistic(this);
+			} else {
+				gridForce = new SimpleGridForce();
+			}
+			f.add(gridForce);
+			usingGridForce = true;
+		}
+        if(!f.forces.contains(gridForce)){
+            f.add(gridForce);
+        }
+	}
+
+	public void turnGridForceOff() {
+		if (usingGridForce) {
+			f.remove(gridForce);
+			usingGridForce = false;
+		}
+	}
+
+	/**
+	 * Runs the simulation in steps. (for interactive simulations)
+	 * The algorithm goes as follows:
+	 * 1) The link fields U(t - at/2) and Unext(t + at/2) are reassigned, such that U(t - at/2) can be overwritten
+	 * with Unext(t + 3at/2).
+	 * 2) Particle velocities are reassigned.
+	 * 3) New currents at t = t + at/2 are generated from external ones and from new particle velocities
+	 * at t = t + at/2.
+	 * 4) Gauge links and electric fields are updated, Unext(t + 3at/2) and E(t + at) are dtermined from E(t),
+	 * U(t + at/2) and J(t + at/2).
+	 * 5) Particle positions at t = t + at are computed using their velocities at t = t + at/2.
+	 * 6) Electric and magnetic field values are interpolated to particle positions.
+	 * 7) Particle velocities at t + 3at/2 are determined using the interpolated fields at t = t + at.
+	 * 8) Simulation time is increased by at.
+	 * 9) Diagnostics routines are called in order to produce data output.
+	 */
+	public void step() throws FileNotFoundException,IOException {
+
+		//Link and particle reassignment
+		grid.storeFields();
+		//reassignParticles(); TODO: Write this method!!
+
+		//Generation of internal and external currents
+		grid.resetCurrent();
+		interpolation.interpolateToGrid(particles, grid, tstep);
+		// Generate external currents on the grid!!
+		for (int c = 0; c < currentGenerators.size(); c++)
+		{
+			currentGenerators.get(c).applyCurrent(this);
+		}
+
+		//Combined update of gauge links and fields
+		grid.updateGrid(tstep);
+
+		//Particle positions are updated using their velocities
+		//updatePositions(); TODO: Write this method!!
+
+		// Field values are interpolated to particle positions
+		interpolation.interpolateToParticle(particles, grid);
+
+		//Particle velocities are updated using the interpolated fields
+		//updateVelocities(); TODO: Write this method!!
+
+		// Step counter
+		totalSimulationSteps++;
+		totalSimulationTime =  totalSimulationSteps * tstep;
+
+		//Output in text files
+		runDiagnostics();
+	}
+
+	/**
+	 * Whether the simulation should continue.
+	 * @return
+	 */
+	public boolean continues() {
+		return totalSimulationSteps <= iterations;
+	}
+
+	/**
+	 * Runs the entire simulation at once. (for non-interactive simulations)
+	 */
+	public void run() throws FileNotFoundException,IOException {
+		while (continues()) {
+			step();
+		}
+	}
+	
+	public void runDiagnostics() throws IOException {
+
+		for (int f = 0; f < diagnostics.size(); f++)
+        {
+			diagnostics.get(f).calculate(grid, particles, this.totalSimulationSteps);
+        }
+	}
+	
+	public void particlePush() {
+		mover.push(particles, f, grid, tstep);
+	}
+
+	public void prepareAllParticles() {
+		mover.prepare(particles, f, tstep);
+	}
+
+	public void completeAllParticles() {
+		mover.complete(particles, f, tstep);
+	}
 }