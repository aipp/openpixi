--- conflicted
+++ resolved
@@ -86,37 +86,23 @@
 	 */
 	public void calculate(Grid grid, ArrayList<IParticle> particles, int steps) throws IOException {
 
-<<<<<<< HEAD
-			double energyDensity = poyntingTheorem.getTotalEnergyDensity();
-			double energyDensityDerivative = poyntingTheorem.getTotalEnergyDensityDerivative();
-			double divS = poyntingTheorem.getTotalDivS();
-			double brotEminusErotB = poyntingTheorem.getTotalBrotEminusErotB();
-			double jS = poyntingTheorem.getTotalJE();
-			double poyntingTheoremSum = energyDensityDerivative + divS + jS;
-			double integratedDivS = poyntingTheorem.getIntegratedTotalDivS();
-			double integratedBrotEminusErotB = poyntingTheorem.getIntegratedTotalBrotEminusErotB();
-			double integratedJS = poyntingTheorem.getIntegratedTotalJE();
-			double integratedPoyntingTheorem1 = poyntingTheorem.getTotalEnergyDensity()
-					+ integratedDivS + integratedJS;
-			double integratedPoyntingTheorem2 = poyntingTheorem.getTotalEnergyDensity()
-					+ integratedBrotEminusErotB + integratedJS;
-=======
 		// Calculate quantities at each time step
 		double energyDensity = poyntingTheorem.getTotalEnergyDensity();
 		double energyDensityDerivative = poyntingTheorem.getTotalEnergyDensityDerivative();
-		double divS1 = poyntingTheorem.getTotalDivS1();
-		double divS2 = poyntingTheorem.getTotalDivS2();
+		double divS = poyntingTheorem.getTotalDivS();
+		double brotEminusErotB = poyntingTheorem.getTotalBrotEminusErotB();
 		double jS = poyntingTheorem.getTotalJE();
-		double poyntingTheoremSum = energyDensityDerivative + divS1 + jS;
-		double integratedDivS1 = poyntingTheorem.getIntegratedTotalDivS1();
-		double integratedDivS2 = poyntingTheorem.getIntegratedTotalDivS2();
+		double poyntingTheoremSum = energyDensityDerivative + divS + jS;
+		double integratedDivS = poyntingTheorem.getIntegratedTotalDivS();
+		double integratedBrotEminusErotB = poyntingTheorem.getIntegratedTotalBrotEminusErotB();
 		double integratedJS = poyntingTheorem.getIntegratedTotalJE();
-		double integratedPoyntingTheorem1 = energyDensity + integratedDivS1 + integratedJS;
-		double integratedPoyntingTheorem2 = energyDensity + integratedDivS2 + integratedJS;
+		double integratedPoyntingTheorem1 = poyntingTheorem.getTotalEnergyDensity()
+				+ integratedDivS + integratedJS;
+		double integratedPoyntingTheorem2 = poyntingTheorem.getTotalEnergyDensity()
+				+ integratedBrotEminusErotB + integratedJS;
 
 		// Output only at desired interval
 		if(steps % stepInterval == 0) {
->>>>>>> 1d38e205
 
 			if(!supressOutput) {
 				File file = FileFunctions.getFile("output/" + path);
