--- conflicted
+++ resolved
@@ -1,153 +1,144 @@
-/*
- * OpenPixi - Open Particle-In-Cell (PIC) Simulator
- * Copyright (C) 2012  OpenPixi.org
- *
- * This program is free software; you can redistribute it and/or modify
- * it under the terms of the GNU General Public License as published by
- * the Free Software Foundation; either version 2 of the License, or
- * (at your option) any later version.
- *
- * This program is distributed in the hope that it will be useful,
- * but WITHOUT ANY WARRANTY; without even the implied warranty of
- * MERCHANTABILITY or FITNESS FOR A PARTICULAR PURPOSE.  See the
- * GNU General Public License for more details.
- *
- * You should have received a copy of the GNU General Public License along
- * with this program; if not, write to the Free Software Foundation, Inc.,
- * 51 Franklin Street, Fifth Floor, Boston, MA 02110-1301 USA.
- */
-package org.openpixi.pixi.ui.panel.gl;
+/*
+ * OpenPixi - Open Particle-In-Cell (PIC) Simulator
+ * Copyright (C) 2012  OpenPixi.org
+ *
+ * This program is free software; you can redistribute it and/or modify
+ * it under the terms of the GNU General Public License as published by
+ * the Free Software Foundation; either version 2 of the License, or
+ * (at your option) any later version.
+ *
+ * This program is distributed in the hope that it will be useful,
+ * but WITHOUT ANY WARRANTY; without even the implied warranty of
+ * MERCHANTABILITY or FITNESS FOR A PARTICULAR PURPOSE.  See the
+ * GNU General Public License for more details.
+ *
+ * You should have received a copy of the GNU General Public License along
+ * with this program; if not, write to the Free Software Foundation, Inc.,
+ * 51 Franklin Street, Fifth Floor, Boston, MA 02110-1301 USA.
+ */
+package org.openpixi.pixi.ui.panel.gl;
+
+import javax.media.opengl.GL;
+import javax.media.opengl.GL2;
+import javax.media.opengl.GLAutoDrawable;
+import javax.swing.Box;
+
+import org.openpixi.pixi.physics.Simulation;
+import org.openpixi.pixi.ui.SimulationAnimation;
+import org.openpixi.pixi.ui.panel.properties.CoordinateProperties;
+import org.openpixi.pixi.ui.panel.properties.ScaleProperties;
+
+
+/**
+ * Displays 2D energy density.
+ */
+public class EnergyDensity2DGLPanel extends AnimationGLPanel {
+
+	ScaleProperties scaleProperties;
+	public CoordinateProperties showCoordinateProperties;
+
+	/** Constructor */
+	public EnergyDensity2DGLPanel(SimulationAnimation simulationAnimation) {
+		super(simulationAnimation);
+		scaleProperties = new ScaleProperties(simulationAnimation);
+		scaleProperties.setAutomaticScaling(true);
+		showCoordinateProperties = new CoordinateProperties(simulationAnimation, CoordinateProperties.Mode.MODE_2D);
+	}
+
+	@Override
+	public void display(GLAutoDrawable glautodrawable) {
+		GL2 gl2 = glautodrawable.getGL().getGL2();
+		int width = glautodrawable.getWidth();
+		int height = glautodrawable.getHeight();
+		gl2.glClear( GL.GL_COLOR_BUFFER_BIT );
+		gl2.glLoadIdentity();
+
+		double scale = scaleProperties.getScale();
+		scaleProperties.resetAutomaticScale();
+		Simulation s = getSimulationAnimation().getSimulation();
+
+		int xAxisIndex = showCoordinateProperties.getXAxisIndex();
+		int yAxisIndex = showCoordinateProperties.getYAxisIndex();
+		int pos[] = showCoordinateProperties.getPositions();
+
+		/** Scaling factor for the displayed panel in x-direction*/
+		double sx = width / s.getSimulationBoxSize(xAxisIndex);
+		/** Scaling factor for the displayed panel in y-direction*/
+		double sy = height / s.getSimulationBoxSize(yAxisIndex);
+
+		// Lattice spacing and coupling constant
+		double as = s.grid.getLatticeSpacing();
+		double g = s.getCouplingConstant();
+
+		double colors = s.grid.getNumberOfColors();
+		for(int i = 0; i < s.grid.getNumCells(xAxisIndex); i++) {
 
-import javax.media.opengl.GL;
-import javax.media.opengl.GL2;
-import javax.media.opengl.GLAutoDrawable;
-import javax.swing.Box;
-
-import org.openpixi.pixi.physics.Simulation;
-import org.openpixi.pixi.ui.SimulationAnimation;
-import org.openpixi.pixi.ui.panel.properties.CoordinateProperties;
-import org.openpixi.pixi.ui.panel.properties.ScaleProperties;
-
-
-/**
- * Displays 2D energy density.
- */
-public class EnergyDensity2DGLPanel extends AnimationGLPanel {
-
-	ScaleProperties scaleProperties;
-	public CoordinateProperties showCoordinateProperties;
-
-	/** Constructor */
-	public EnergyDensity2DGLPanel(SimulationAnimation simulationAnimation) {
-		super(simulationAnimation);
-		scaleProperties = new ScaleProperties(simulationAnimation);
-		scaleProperties.setAutomaticScaling(true);
-		showCoordinateProperties = new CoordinateProperties(simulationAnimation, CoordinateProperties.Mode.MODE_2D);
-	}
-
-	@Override
-	public void display(GLAutoDrawable glautodrawable) {
-		GL2 gl2 = glautodrawable.getGL().getGL2();
-		int width = glautodrawable.getWidth();
-		int height = glautodrawable.getHeight();
-		gl2.glClear( GL.GL_COLOR_BUFFER_BIT );
-		gl2.glLoadIdentity();
-
-		double scale = scaleProperties.getScale();
-		scaleProperties.resetAutomaticScale();
-		Simulation s = getSimulationAnimation().getSimulation();
-
-		int xAxisIndex = showCoordinateProperties.getXAxisIndex();
-		int yAxisIndex = showCoordinateProperties.getYAxisIndex();
-		int pos[] = showCoordinateProperties.getPositions();
-
-		/** Scaling factor for the displayed panel in x-direction*/
-		double sx = width / s.getSimulationBoxSize(xAxisIndex);
-		/** Scaling factor for the displayed panel in y-direction*/
-		double sy = height / s.getSimulationBoxSize(yAxisIndex);
-
-		// Lattice spacing and coupling constant
-		double as = s.grid.getLatticeSpacing();
-		double g = s.getCouplingConstant();
-
-<<<<<<< HEAD
-		for(int i = 0; i < s.grid.getNumCells(xAxisIndex); i++) {
-=======
-		int[] pos = new int[s.getNumberOfDimensions()];
-		for(int w = 2; w < s.getNumberOfDimensions(); w++) {
-			pos[w] = s.grid.getNumCells(w)/2;
-		}
-
-		double colors = s.grid.getNumberOfColors();
-
-		for(int i = 0; i < s.grid.getNumCells(0); i++) {
->>>>>>> c27aacad
-			gl2.glBegin( GL2.GL_QUAD_STRIP );
-			for(int k = 0; k < s.grid.getNumCells(yAxisIndex); k++)
-			{
-				//float xstart = (float) (s.grid.getLatticeSpacing() * (i + 0.5) * sx);
-				float xstart2 = (float)(s.grid.getLatticeSpacing() * i * sx);
-				float xstart3 = (float)(s.grid.getLatticeSpacing() * (i + 1) * sx);
-				//float ystart = (float) (s.grid.getLatticeSpacing() * (k + 0.5) * sy);
-				float ystart2 = (float) (s.grid.getLatticeSpacing() * k * sy);
-
-				pos[xAxisIndex] = i;
-				pos[yAxisIndex] = k;
-				int index = s.grid.getCellIndex(pos);
-
-				double EfieldSquared = 0.0;
-				double BfieldSquared = 0.0;
-				double red = 0;
-				double green = 0;
-				double blue = 0;
-				for(int w = 0; w < s.getNumberOfDimensions(); w++) {
-					EfieldSquared += s.grid.getEsquaredFromLinks(index, w) / (as * g * as * g) / 2;
-					// Time averaging for B field.
-					BfieldSquared += s.grid.getBsquaredFromLinks(index, w, 0) / (as * g * as * g) / 4.0;
-					BfieldSquared += s.grid.getBsquaredFromLinks(index, w, 1) / (as * g * as * g) / 4.0;
-					// get color:
-					double color;
-					for (int n = 0; n < colors * colors - 1; n++) {
-						color = s.grid.getE(index, w).get(n);
-						// cycle through colors if there are more than three
-						switch (n % 3) {
-							case 0: red += color * color;
-								break;
-							case 1: green += color * color;
-								break;
-							case 2: blue += color * color;
-								break;
-						}
-					}
-				}
-				// Normalize
-				double norm = red + green + blue;
-				double value = Math.min(1, scale * (EfieldSquared + BfieldSquared));
-
-				// Set color according to E-field, and brightness according
-				// to total energy density:
-				red = Math.sqrt(red / norm) * value;
-				green = Math.sqrt(green / norm) * value;
-				blue = Math.sqrt(blue / norm) * value;
-
-				scaleProperties.putValue(EfieldSquared + BfieldSquared);
-
-				gl2.glColor3d( red, green, blue );
-				gl2.glVertex2f( xstart2, ystart2 );
-				gl2.glVertex2f( xstart3, ystart2 );
-			}
-			gl2.glEnd();
-		}
-		scaleProperties.calculateAutomaticScale(1.0);
-	}
-
-	public void addPropertyComponents(Box box) {
-		addLabel(box, "Energy density 2D (OpenGL) panel");
-		scaleProperties.addComponents(box);
-		showCoordinateProperties.addComponents(box);
-	}
-
-	public ScaleProperties getScaleProperties() {
-		return scaleProperties;
-	}
+			gl2.glBegin( GL2.GL_QUAD_STRIP );
+			for(int k = 0; k < s.grid.getNumCells(yAxisIndex); k++)
+			{
+				//float xstart = (float) (s.grid.getLatticeSpacing() * (i + 0.5) * sx);
+				float xstart2 = (float)(s.grid.getLatticeSpacing() * i * sx);
+				float xstart3 = (float)(s.grid.getLatticeSpacing() * (i + 1) * sx);
+				//float ystart = (float) (s.grid.getLatticeSpacing() * (k + 0.5) * sy);
+				float ystart2 = (float) (s.grid.getLatticeSpacing() * k * sy);
+
+				pos[xAxisIndex] = i;
+				pos[yAxisIndex] = k;
+				int index = s.grid.getCellIndex(pos);
+
+				double EfieldSquared = 0.0;
+				double BfieldSquared = 0.0;
+				double red = 0;
+				double green = 0;
+				double blue = 0;
+				for(int w = 0; w < s.getNumberOfDimensions(); w++) {
+					EfieldSquared += s.grid.getEsquaredFromLinks(index, w) / (as * g * as * g) / 2;
+					// Time averaging for B field.
+					BfieldSquared += s.grid.getBsquaredFromLinks(index, w, 0) / (as * g * as * g) / 4.0;
+					BfieldSquared += s.grid.getBsquaredFromLinks(index, w, 1) / (as * g * as * g) / 4.0;
+					// get color:
+					double color;
+					for (int n = 0; n < colors * colors - 1; n++) {
+						color = s.grid.getE(index, w).get(n);
+						// cycle through colors if there are more than three
+						switch (n % 3) {
+							case 0: red += color * color;
+								break;
+							case 1: green += color * color;
+								break;
+							case 2: blue += color * color;
+								break;
+						}
+					}
+				}
+				// Normalize
+				double norm = red + green + blue;
+				double value = Math.min(1, scale * (EfieldSquared + BfieldSquared));
+
+				// Set color according to E-field, and brightness according
+				// to total energy density:
+				red = Math.sqrt(red / norm) * value;
+				green = Math.sqrt(green / norm) * value;
+				blue = Math.sqrt(blue / norm) * value;
+
+				scaleProperties.putValue(EfieldSquared + BfieldSquared);
+
+				gl2.glColor3d( red, green, blue );
+				gl2.glVertex2f( xstart2, ystart2 );
+				gl2.glVertex2f( xstart3, ystart2 );
+			}
+			gl2.glEnd();
+		}
+		scaleProperties.calculateAutomaticScale(1.0);
+	}
+
+	public void addPropertyComponents(Box box) {
+		addLabel(box, "Energy density 2D (OpenGL) panel");
+		scaleProperties.addComponents(box);
+		showCoordinateProperties.addComponents(box);
+	}
+
+	public ScaleProperties getScaleProperties() {
+		return scaleProperties;
+	}
 }