--- conflicted
+++ resolved
@@ -68,7 +68,7 @@
 		Simulation s = simulationAnimation.getSimulation();
 		projection.deltaX = -s.getWidth()/2;
 		projection.deltaY = -s.getHeight()/2;
-		projection.deltaZ = -s.getDepth()/2;
+		projection.deltaZ = -s.getDepth()/2;
 		projection.screenDeltaX = s.getWidth()/2;
 		projection.screenDeltaY = s.getHeight()/2;
 		projection.distance = 2 * s.getWidth();
@@ -133,31 +133,13 @@
 
 		spheres.clear();
 
-<<<<<<< HEAD
-			projection.project(par.getX(), par.getY(), par.getZ());
-			double screenX = projection.screenX;
-			double screenY = projection.screenY;
-			double screenScale = projection.screenScale;
-
-			double radius = screenScale * par.getRadius();
-			int width = (int) (2*sx*radius);
-			int height = (int) (2*sy*radius);
-
-			if(width > 2 && height > 2 && !paint_trace) {
-				graph.fillOval((int) (screenX*sx) - width/2, (int) (screenY*sy) - height/2,  width,  height);
-			}
-			else {
-				graph.drawRect((int) (screenX*sx), (int) (screenY*sy), 0, 0);
-			}
-=======
 		for (Particle p : s.particles) {
 			double x = p.getX();
 			double y = p.getY();
-			double z = s.getHeight()/2; // TODO: p.getZ();
+			double z = p.getZ();
 			double r = p.getRadius();
 			Color color = p.getColor();
 			spheres.addSphere(x, y, z, r, color);
->>>>>>> 19fc0550
 		}
 
 		fields.clear();
@@ -165,30 +147,30 @@
 		if(drawCurrentGrid) {
 			for(int i = 0; i < s.grid.getNumCellsX(); i++) {
 				for(int k = 0; k < s.grid.getNumCellsY(); k++) {
-					for(int j = 0; j < s.grid.getNumCellsZ(); j++) {
-						double xstart = s.grid.getCellWidth() * (i + 0.5);
-						double ystart = s.grid.getCellHeight() * (k + 0.5);
-						double zstart = s.grid.getCellDepth() * (j + 0.5);
-						double jx = scale * s.grid.getJx(i,k,j);
-						double jy = scale * s.grid.getJy(i,k,j);
-						double jz = scale * s.grid.getJz(i,k,j);
-						if (combinefields) {
-							// Combine x- and y-components of current
-							fields.addLineDelta(xstart, ystart, zstart,
-									jx, jy, jz,
-									Color.BLACK);
-						} else {
-							// Show x- and y-components of current separately
-							double xstart2 = s.grid.getCellWidth() * i;
-							double ystart2 = s.grid.getCellHeight() * k;
-							fields.addLineDelta(xstart, ystart2, zstart,
-									jx, 0, 0,
-									Color.BLACK);
-							fields.addLineDelta(xstart2, ystart, zstart,
-									0, jy, 0,
-									Color.BLACK);
-							// TODO: Add z-component
-						}
+					for(int j = 0; j < s.grid.getNumCellsZ(); j++) {
+						double xstart = s.grid.getCellWidth() * (i + 0.5);
+						double ystart = s.grid.getCellHeight() * (k + 0.5);
+						double zstart = s.grid.getCellDepth() * (j + 0.5);
+						double jx = scale * s.grid.getJx(i,k,j);
+						double jy = scale * s.grid.getJy(i,k,j);
+						double jz = scale * s.grid.getJz(i,k,j);
+						if (combinefields) {
+							// Combine x- and y-components of current
+							fields.addLineDelta(xstart, ystart, zstart,
+									jx, jy, jz,
+									Color.BLACK);
+						} else {
+							// Show x- and y-components of current separately
+							double xstart2 = s.grid.getCellWidth() * i;
+							double ystart2 = s.grid.getCellHeight() * k;
+							fields.addLineDelta(xstart, ystart2, zstart,
+									jx, 0, 0,
+									Color.BLACK);
+							fields.addLineDelta(xstart2, ystart, zstart,
+									0, jy, 0,
+									Color.BLACK);
+							// TODO: Add z-component
+						}
 					}
 				}
 			}
@@ -199,38 +181,38 @@
 			graph.setColor(Color.black);
 			for(int i = 0; i < s.grid.getNumCellsX(); i++) {
 				for(int k = 0; k < s.grid.getNumCellsY(); k++) {
-					for(int j = 0; j < s.grid.getNumCellsZ(); j++) {
-						double xstart = s.grid.getCellWidth() * (i + 0.5);
-						double ystart = s.grid.getCellHeight() * (k + 0.5);
-						double zstart = s.grid.getCellDepth() * (j + 0.5);
-						double ex = scale * s.grid.getEx(i,k,j);
-						double ey = scale * s.grid.getEy(i,k,j);
-						double ez = scale * s.grid.getEz(i,k,j);
-						double bx = scale * s.grid.getBx(i,k,j);
-						double by = scale * s.grid.getBy(i,k,j);
-						double bz = scale * s.grid.getBz(i,k,j);
-						if (combinefields) {
-							// Draw combined E- and B-fields
-							fields.addLineDelta(xstart, ystart, zstart,
-									ex, ey, ez,
-									Color.green);
-							fields.addLineDelta(xstart, ystart, zstart,
-									bx, by, bz,
-									Color.red);
-						} else {
-							// Draw x- and y-components of E- and B-fields separately
-							double xstart2 = s.grid.getCellWidth() * i;
-							double ystart2 = s.grid.getCellHeight() * k;
-							fields.addLineDelta(xstart, ystart2, zstart,
-									ex, 0, 0,
-									Color.green);
-							fields.addLineDelta(xstart2, ystart, zstart,
-									0, ey, 0,
-									Color.green);
-							fields.addLineDelta(xstart, ystart, zstart,
-									0, 0, bz,
-									Color.red);
-						}
+					for(int j = 0; j < s.grid.getNumCellsZ(); j++) {
+						double xstart = s.grid.getCellWidth() * (i + 0.5);
+						double ystart = s.grid.getCellHeight() * (k + 0.5);
+						double zstart = s.grid.getCellDepth() * (j + 0.5);
+						double ex = scale * s.grid.getEx(i,k,j);
+						double ey = scale * s.grid.getEy(i,k,j);
+						double ez = scale * s.grid.getEz(i,k,j);
+						double bx = scale * s.grid.getBx(i,k,j);
+						double by = scale * s.grid.getBy(i,k,j);
+						double bz = scale * s.grid.getBz(i,k,j);
+						if (combinefields) {
+							// Draw combined E- and B-fields
+							fields.addLineDelta(xstart, ystart, zstart,
+									ex, ey, ez,
+									Color.green);
+							fields.addLineDelta(xstart, ystart, zstart,
+									bx, by, bz,
+									Color.red);
+						} else {
+							// Draw x- and y-components of E- and B-fields separately
+							double xstart2 = s.grid.getCellWidth() * i;
+							double ystart2 = s.grid.getCellHeight() * k;
+							fields.addLineDelta(xstart, ystart2, zstart,
+									ex, 0, 0,
+									Color.green);
+							fields.addLineDelta(xstart2, ystart, zstart,
+									0, ey, 0,
+									Color.green);
+							fields.addLineDelta(xstart, ystart, zstart,
+									0, 0, bz,
+									Color.red);
+						}
 					}
 				}
 			}
@@ -288,4 +270,4 @@
 			super.mouseReleased(e);
 		}
 	}
-}
+}