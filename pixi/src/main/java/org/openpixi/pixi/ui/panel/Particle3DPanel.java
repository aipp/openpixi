/*
 * OpenPixi - Open Particle-In-Cell (PIC) Simulator
 * Copyright (C) 2012  OpenPixi.org
 *
 * This program is free software; you can redistribute it and/or modify
 * it under the terms of the GNU General Public License as published by
 * the Free Software Foundation; either version 2 of the License, or
 * (at your option) any later version.
 *
 * This program is distributed in the hope that it will be useful,
 * but WITHOUT ANY WARRANTY; without even the implied warranty of
 * MERCHANTABILITY or FITNESS FOR A PARTICULAR PURPOSE.  See the
 * GNU General Public License for more details.
 *
 * You should have received a copy of the GNU General Public License along
 * with this program; if not, write to the Free Software Foundation, Inc.,
 * 51 Franklin Street, Fifth Floor, Boston, MA 02110-1301 USA.
 */
package org.openpixi.pixi.ui.panel;

import java.awt.Color;
import java.awt.Graphics;
import java.awt.Graphics2D;
import java.awt.event.MouseAdapter;
import java.awt.event.MouseEvent;

import javax.swing.Box;

import org.openpixi.pixi.physics.Simulation;
import org.openpixi.pixi.physics.particles.IParticle;
import org.openpixi.pixi.ui.SimulationAnimation;
import org.openpixi.pixi.ui.panel.properties.ColorProperties;
import org.openpixi.pixi.ui.panel.properties.FieldProperties;
import org.openpixi.pixi.ui.panel.properties.InfoProperties;
import org.openpixi.pixi.ui.util.projection.LineObject;
import org.openpixi.pixi.ui.util.projection.Projection;
import org.openpixi.pixi.ui.util.projection.Scene;
import org.openpixi.pixi.ui.util.projection.SphereObject;


/**
 * Displays 2D particles.
 */
public class Particle3DPanel extends AnimationPanel {

	ColorProperties colorProperties = new ColorProperties();
	FieldProperties fieldProperties = new FieldProperties();
	InfoProperties infoProperties = new InfoProperties();

	/** Whether to combine the spatial components of the fields into a single vector
	 * or whether to keep them separate. */
	private boolean combinefields = true;

	private int gridstep = 1;
	private int gridstepadjusted = 0;
	private long currentrendertime = 0;

	private Projection projection = new Projection();

	private LineObject cuboid = new LineObject();
	private LineObject fields = new LineObject();
	private SphereObject spheres = new SphereObject();
	private Scene scene = new Scene();

	/** Constructor */
	public Particle3DPanel(SimulationAnimation simulationAnimation) {
		super(simulationAnimation);

		projection.phi = 0;
		projection.theta = 0;

		scene.add(cuboid);
		scene.add(fields);
		scene.add(spheres);

		MouseListener l = new MouseListener();
		addMouseListener(l);
		addMouseMotionListener(l);
	}

	/** Display the particles */
	public void paintComponent(Graphics graph1) {
		Graphics2D graph = (Graphics2D) graph1;
		setBackground(Color.white);
		graph.translate(0, this.getHeight());
		graph.scale(1, -1);
		double scale = 10;

		super.paintComponent(graph1);

		Simulation s = getSimulationAnimation().getSimulation();

		/** Scaling factor for the displayed panel in x-direction*/
		double sx = getWidth() / s.getWidth();
		/** Scaling factor for the displayed panel in y-direction*/
		double sy = getHeight() / s.getHeight();
		double screenscale = sx;
		if (sy < screenscale) {
			screenscale = sy;
		}
		double maxsize = s.getWidth();
		if (s.getHeight() > maxsize) {
			maxsize = s.getHeight();
		}
		if (s.getDepth() > maxsize) {
			maxsize = s.getDepth();
		}
		projection.screenDeltaX = getWidth()/2;
		projection.screenDeltaY = getHeight()/2;
		projection.distance = 2 * maxsize;
		projection.scale = .7;
		projection.screenZoom = screenscale;
		projection.deltaX = -s.getWidth()/2;
		projection.deltaY = -s.getHeight()/2;
		projection.deltaZ = -s.getDepth()/2;

		projection.updateRotationMatrix();

		cuboid.clear();
		cuboid.addCuboid(s.getWidth(), s.getHeight(), s.getDepth(), Color.black);

		spheres.clear();

		for (IParticle p : s.particles) {
			double x = p.getPosition(0);
			double y = p.getPosition(1);
			double z = p.getPosition(2);
			double r = p.getRadius();
			Color color = p.getColor();
			spheres.addSphere(x, y, z, r, color);
		}

		fields.clear();

		// Adaptive gridstep based on timeout in drawing routine
		if (scene.drawtimeout) {
			gridstep++;
			gridstepadjusted = 0;
		} else {
			if (gridstepadjusted == 1) {
				// First successful time measurement with new grid step
				currentrendertime = scene.lastrendertime;
			} else {
				// If suddenly rendering is more than twice as fast
				if (currentrendertime > 2 * scene.lastrendertime) {
					// adjust the gridstep again
					gridstep--;
					if (gridstep < 1) {
						gridstep = 1;
					}
				}
			}
			gridstepadjusted++;
		}

		int[] pos = new int[s.getNumberOfDimensions()];
		for(int w = 3; w < s.getNumberOfDimensions(); w++) {
			pos[w] = s.grid.getNumCells(w)/2;
		}
		
<<<<<<< HEAD
		int colorIndex = getSimulationAnimation().getColorIndex();
		int dirIndex = getSimulationAnimation().getDirectionIndex();
		double eFactor = s.grid.getLatticeSpacing()*s.getCouplingConstant();//s.grid.getLatticeSpacing()*s.getTimeStep()*s.getCouplingConstant();
		double aFactor = s.grid.getLatticeSpacing()*s.getCouplingConstant();
=======
		int colorIndex = colorProperties.getColorIndex();
		int directionIndex = colorProperties.getDirectionIndex();
>>>>>>> 0662fa70
		
		if(fieldProperties.isDrawCurrent()) {
			for(int i = 0; i < s.grid.getNumCells(0); i += gridstep) {
				for(int j = 0; j < s.grid.getNumCells(1); j += gridstep) {
					for(int k = 0; k < s.grid.getNumCells(2); k += gridstep) {
						double xstart = s.grid.getLatticeSpacing() * i;
						double ystart = s.grid.getLatticeSpacing() * j;
						double zstart = s.grid.getLatticeSpacing() * k;
						
						pos[0] = i;
						pos[1] = j;
						pos[2] = k;
						double jx = scale * s.grid.getJ(pos, 0).get(colorIndex);
						double jy = scale * s.grid.getJ(pos, 1).get(colorIndex);
						double jz = scale * s.grid.getJ(pos, 2).get(colorIndex);
						if (combinefields) {
							// Combine spatial components of current
							// Current vectors are placed on the grid points.
							fields.addLineDelta(xstart, ystart, zstart,
									jx, jy, jz,
									Color.BLACK);
						} else {
							// Show spatial components of current separately
							// Assume that field components are placed on the lattice links.
							double xstartCenter = s.grid.getLatticeSpacing() * (i + 0.5);
							double ystartCenter = s.grid.getLatticeSpacing() * (j + 0.5);
							double zstartCenter = s.grid.getLatticeSpacing() * (k + 0.5);
							fields.addLineDelta(xstartCenter, ystart, zstart,
									jx, 0, 0,
									Color.BLACK);
							fields.addLineDelta(xstart, ystartCenter, zstart,
									0, jy, 0,
									Color.BLACK);
							fields.addLineDelta(xstart, ystart, zstartCenter,
									0, 0, jz,
									Color.BLACK);
						}
					}
				}
			}
		}

		if(fieldProperties.isDrawFields())
		{
			graph.setColor(Color.black);
			for(int i = 0; i < s.grid.getNumCells(0); i += gridstep) {
				for(int j = 0; j < s.grid.getNumCells(1); j += gridstep) {
					for(int k = 0; k < s.grid.getNumCells(2); k += gridstep) {
						double xstart = s.grid.getLatticeSpacing() * i;
						double ystart = s.grid.getLatticeSpacing() * j;
						double zstart = s.grid.getLatticeSpacing() * k;
						
						pos[0] = i;
<<<<<<< HEAD
						pos[1] = k;
						pos[2] = j;
						double ex = scale * s.grid.getE(pos, 0).get(colorIndex)/eFactor;
						double ey = scale * s.grid.getE(pos, 1).get(colorIndex)/eFactor;
						double ez = scale * s.grid.getE(pos, 2).get(colorIndex)/eFactor;
=======
						pos[1] = j;
						pos[2] = k;

						double ex = scale * s.grid.getE(pos, 0).get(colorIndex);
						double ey = scale * s.grid.getE(pos, 1).get(colorIndex);
						double ez = scale * s.grid.getE(pos, 2).get(colorIndex);
>>>>>>> 0662fa70

						if (combinefields) {
							// Draw combined E- and B-fields
							// Electric fields are placed on the grid points.
							fields.addLineDelta(xstart, ystart, zstart,
									ex, ey, ez,
									Color.green);
							//TODO: Draw magnetic fields.
						} else {
							// Draw spatial components of E- and B-fields separately.
							// Assume that field components are placed on the lattice links.
							double xstartCenter = s.grid.getLatticeSpacing() * (i + 0.5);
							double ystartCenter = s.grid.getLatticeSpacing() * (j + 0.5);
							double zstartCenter = s.grid.getLatticeSpacing() * (k + 0.5);
							fields.addLineDelta(xstartCenter, ystart, zstart,
									ex, 0, 0,
									Color.green);
							fields.addLineDelta(xstart, ystartCenter, zstart,
									0, ey, 0,
									Color.green);
							fields.addLineDelta(xstart, ystart, zstartCenter,
									0, 0, ez,
									Color.green);
							//TODO: Draw magnetic fields.
						}
					}
				}
			}
		}

		scene.paint(projection, graph);

		infoProperties.showInfo(graph, this);
	}

	private int mouseOldX, mouseOldY;

	class MouseListener extends MouseAdapter {
		public void mousePressed(MouseEvent e) {
			//System.out.println("Pressed "+e.getX() + " : " + e.getY());
			mouseOldX = e.getX();
			mouseOldY = e.getY();
			super.mousePressed(e);
		}

		public void mouseDragged(MouseEvent e) {
			//System.out.println("D "+e.getX() + " : " + e.getY());
			double deltaX = e.getX() - mouseOldX;
			double deltaY = e.getY() - mouseOldY;
			double factor = 0.01;
			projection.phi -= factor * deltaX;
			projection.theta -= factor * deltaY;
			mouseOldX = e.getX();
			mouseOldY = e.getY();
			super.mouseDragged(e);
		}

		public void mouseReleased(MouseEvent e) {
			super.mouseReleased(e);
		}
	}

	public void addComponents(Box box) {
		addLabel(box, "Particle 3D panel");
		colorProperties.addComponents(box);
		fieldProperties.addComponents(box);
		infoProperties.addComponents(box);
	}

	public ColorProperties getColorProperties() {
		return colorProperties;
	}

	public FieldProperties getFieldProperties() {
		return fieldProperties;
	}

	public InfoProperties getInfoProperties() {
		return infoProperties;
	}

	public Projection getProjection() {
		return projection;
	}
}<|MERGE_RESOLUTION|>--- conflicted
+++ resolved
@@ -158,15 +158,8 @@
 			pos[w] = s.grid.getNumCells(w)/2;
 		}
 		
-<<<<<<< HEAD
-		int colorIndex = getSimulationAnimation().getColorIndex();
-		int dirIndex = getSimulationAnimation().getDirectionIndex();
-		double eFactor = s.grid.getLatticeSpacing()*s.getCouplingConstant();//s.grid.getLatticeSpacing()*s.getTimeStep()*s.getCouplingConstant();
-		double aFactor = s.grid.getLatticeSpacing()*s.getCouplingConstant();
-=======
 		int colorIndex = colorProperties.getColorIndex();
 		int directionIndex = colorProperties.getDirectionIndex();
->>>>>>> 0662fa70
 		
 		if(fieldProperties.isDrawCurrent()) {
 			for(int i = 0; i < s.grid.getNumCells(0); i += gridstep) {
@@ -220,20 +213,12 @@
 						double zstart = s.grid.getLatticeSpacing() * k;
 						
 						pos[0] = i;
-<<<<<<< HEAD
-						pos[1] = k;
-						pos[2] = j;
-						double ex = scale * s.grid.getE(pos, 0).get(colorIndex)/eFactor;
-						double ey = scale * s.grid.getE(pos, 1).get(colorIndex)/eFactor;
-						double ez = scale * s.grid.getE(pos, 2).get(colorIndex)/eFactor;
-=======
 						pos[1] = j;
 						pos[2] = k;
 
 						double ex = scale * s.grid.getE(pos, 0).get(colorIndex);
 						double ey = scale * s.grid.getE(pos, 1).get(colorIndex);
 						double ez = scale * s.grid.getE(pos, 2).get(colorIndex);
->>>>>>> 0662fa70
 
 						if (combinefields) {
 							// Draw combined E- and B-fields
