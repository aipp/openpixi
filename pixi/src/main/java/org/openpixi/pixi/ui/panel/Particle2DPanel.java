--- conflicted
+++ resolved
@@ -1,206 +1,199 @@
-/*
- * OpenPixi - Open Particle-In-Cell (PIC) Simulator
- * Copyright (C) 2012  OpenPixi.org
- *
- * This program is free software; you can redistribute it and/or modify
- * it under the terms of the GNU General Public License as published by
- * the Free Software Foundation; either version 2 of the License, or
- * (at your option) any later version.
- *
- * This program is distributed in the hope that it will be useful,
- * but WITHOUT ANY WARRANTY; without even the implied warranty of
- * MERCHANTABILITY or FITNESS FOR A PARTICULAR PURPOSE.  See the
- * GNU General Public License for more details.
- *
- * You should have received a copy of the GNU General Public License along
- * with this program; if not, write to the Free Software Foundation, Inc.,
- * 51 Franklin Street, Fifth Floor, Boston, MA 02110-1301 USA.
- */
-package org.openpixi.pixi.ui.panel;
-
-import static java.awt.geom.AffineTransform.getRotateInstance;
-import static java.awt.geom.AffineTransform.getTranslateInstance;
-
-import java.awt.Color;
-import java.awt.Graphics;
-import java.awt.Graphics2D;
-import java.awt.geom.AffineTransform;
-
-import javax.swing.Box;
-import org.openpixi.pixi.physics.Simulation;
-import org.openpixi.pixi.physics.particles.IParticle;
-import org.openpixi.pixi.ui.SimulationAnimation;
-import org.openpixi.pixi.ui.panel.properties.ColorProperties;
-import org.openpixi.pixi.ui.panel.properties.FieldProperties;
-import org.openpixi.pixi.ui.panel.properties.InfoProperties;
-import org.openpixi.pixi.ui.panel.properties.TraceProperties;
-
-
-/**
- * Displays 2D particles.
- */
-public class Particle2DPanel extends AnimationPanel {
-
-	ColorProperties colorProperties = new ColorProperties();
-	FieldProperties fieldProperties = new FieldProperties();
-	InfoProperties infoProperties = new InfoProperties();
-	TraceProperties traceProperties = new TraceProperties();
-
-	/** Constructor */
-	public Particle2DPanel(SimulationAnimation simulationAnimation) {
-		super(simulationAnimation);
-	}
-
-	public void clear() {
-		traceProperties.clear();
-	}
-
-	/** Display the particles */
-	public void paintComponent(Graphics graph1) {
-		Graphics2D graph = (Graphics2D) graph1;
-		setBackground(Color.white);
-		graph.translate(0, this.getHeight());
-		graph.scale(1, -1);
-		double scale = 10;
-
-		if (traceProperties.isCallSuper()) {
-			super.paintComponent(graph1);
-		}
-
-
-		Simulation s = getSimulationAnimation().getSimulation();
-
-		/** Scaling factor for the displayed panel in x-direction*/
-		double sx = getWidth() / s.getWidth();
-		/** Scaling factor for the displayed panel in y-direction*/
-		double sy = getHeight() / s.getHeight();
-
-		for (int i = 0; i < s.particles.size(); i++) {
-			IParticle par = (IParticle) s.particles.get(i);
-			graph.setColor(par.getColor());
-			double radius = par.getRadius();//double radius = par.getRadius()*(2 - 1.9*par.getZ()/s.getDepth());
-			int width = (int) (2*sx*radius);
-			int height = (int) (2*sy*radius);
-			if(width > 2 && height > 2 && !traceProperties.isShowTrace()) {
-				graph.fillOval((int) (par.getPosition(0)*sx) - width/2, (int) (par.getPosition(1)*sy) - height/2,  width,  height);
-			}
-			else {
-				graph.drawRect((int) (par.getPosition(0)*sx), (int) (par.getPosition(1)*sy), 0, 0);
-			}
-		}
-		
-		int[] pos = new int[s.getNumberOfDimensions()];
-		for(int w = 2; w < s.getNumberOfDimensions(); w++) {
-			pos[w] = s.grid.getNumCells(w)/2;
-		}
-		
-<<<<<<< HEAD
-		int colorIndex = getSimulationAnimation().getColorIndex();
-		int dirIndex = getSimulationAnimation().getDirectionIndex();
-		double eFactor = s.grid.getLatticeSpacing()*s.getCouplingConstant();//s.grid.getLatticeSpacing()*s.getTimeStep()*s.getCouplingConstant();
-		double aFactor = s.grid.getLatticeSpacing()*s.getCouplingConstant();
-=======
-		int colorIndex = colorProperties.getColorIndex();
-		int directionIndex = colorProperties.getDirectionIndex();
->>>>>>> 0662fa70
-		
-		if(fieldProperties.isDrawCurrent())
-		{
-			graph.setColor(Color.black);
-			
-			
-			
-			for(int i = 0; i < s.grid.getNumCells(0); i++)
-				for(int k = 0; k < s.grid.getNumCells(1); k++)
-				{
-					int xstart = (int) (s.grid.getLatticeSpacing() * (i + 0.5) * sx);
-					int xstart2 = (int)(s.grid.getLatticeSpacing() * i * sx);
-					int ystart = (int) (s.grid.getLatticeSpacing() * (k + 0.5) * sy);
-					int ystart2 = (int) (s.grid.getLatticeSpacing() * k * sy);
-					
-					pos[0] = i;
-					pos[1] = k;
-					//drawArrow(graph, xstart, ystart, (int) Math.round(s.grid.getJx(i,k)*sx + xstart), (int) Math.round(s.grid.getJy(i,k)*sy + ystart));
-                                        drawArrow(graph, xstart, ystart2, (int) Math.round(s.grid.getJ(pos, 0).get(colorIndex)*sx+xstart), ystart2, Color.BLACK);
-                                        drawArrow(graph, xstart2, ystart, xstart2, (int) Math.round(s.grid.getJ(pos, 1).get(colorIndex)*sy+ystart),Color.BLACK);
-				}
-			//return;
-		}
-
-		if(fieldProperties.isDrawFields())
-		{
-			graph.setColor(Color.black);
-			for(int i = 0; i < s.grid.getNumCells(0); i++)
-				for(int k = 0; k < s.grid.getNumCells(1); k++)
-				{
-					int xstart = (int) (s.grid.getLatticeSpacing() * (i + 0.5) * sx);
-                    int xstart2 = (int)(s.grid.getLatticeSpacing() * i * sx);
-                    int ystart = (int) (s.grid.getLatticeSpacing() * (k + 0.5) * sy);
-                    int ystart2 = (int) (s.grid.getLatticeSpacing() * k * sy);
-                    
-                    pos[0] = i;
-					pos[1] = k;
-					
-//drawArrow(graph, xstart, ystart, (int) Math.round(scale * s.grid.getEx(i,k)*sx + xstart), (int) Math.round(scale* s.grid.getEy(i,k)*sy + ystart));
-                    drawArrow(graph, xstart, ystart2, (int) Math.round(scale*s.grid.getE(pos, 0).get(colorIndex)/eFactor*sx+xstart),ystart2, Color.BLACK);
-                    drawArrow(graph, xstart2, ystart, xstart2, (int) Math.round(scale*s.grid.getE(pos, 1).get(colorIndex)/eFactor*sy+ystart), Color.GREEN);
-                    //drawArrow(graph, xstart, ystart, xstart, (int) Math.round(scale*s.grid.getBz(i,k)*sy+ystart), Color.RED);
-				}
-			//return;
-		}
-
-		infoProperties.showInfo(graph, this);
-	}
-
-
-	private void drawArrow(Graphics2D g, int x1, int y1, int x2, int y2, Color col) {
-
-		int ARR_SIZE = 5;
-
-        double dx = x2 - x1, dy = y2 - y1;
-        double angle = Math.atan2(dy, dx);
-        int len = (int) Math.sqrt(dx*dx + dy*dy);
-        // get the old transform matrix
-        AffineTransform old = g.getTransform();
-        AffineTransform at = getTranslateInstance(x1, y1);
-        at.concatenate(getRotateInstance(angle));
-        g.transform(at);
-        //g.setTransform(at);
-
-        // Draw horizontal arrow starting in (0, 0)
-        Color colold = g.getColor();
-        g.setColor(col);
-        g.drawLine(0, 0, (int) len, 0);
-        if(Math.abs(x2 - x1) > 0 || Math.abs(y2 - y1) > 0)
-        	g.fillPolygon(new int[] {len, len-ARR_SIZE, len-ARR_SIZE, len},
-        				  new int[] {0, -ARR_SIZE, ARR_SIZE, 0}, 4);
-        g.setColor(colold);
-
-        // reset transformationmatrix
-        g.setTransform(old);
-     }
-
-	public void addComponents(Box box) {
-		addLabel(box, "Particle panel");
-		colorProperties.addComponents(box);
-		fieldProperties.addComponents(box);
-		infoProperties.addComponents(box);
-		traceProperties.addComponents(box);
-	}
-
-	public ColorProperties getColorProperties() {
-		return colorProperties;
-	}
-
-	public FieldProperties getFieldProperties() {
-		return fieldProperties;
-	}
-
-	public InfoProperties getInfoProperties() {
-		return infoProperties;
-	}
-
-	public TraceProperties getTraceProperties() {
-		return traceProperties;
-	}
-}
+/*
+ * OpenPixi - Open Particle-In-Cell (PIC) Simulator
+ * Copyright (C) 2012  OpenPixi.org
+ *
+ * This program is free software; you can redistribute it and/or modify
+ * it under the terms of the GNU General Public License as published by
+ * the Free Software Foundation; either version 2 of the License, or
+ * (at your option) any later version.
+ *
+ * This program is distributed in the hope that it will be useful,
+ * but WITHOUT ANY WARRANTY; without even the implied warranty of
+ * MERCHANTABILITY or FITNESS FOR A PARTICULAR PURPOSE.  See the
+ * GNU General Public License for more details.
+ *
+ * You should have received a copy of the GNU General Public License along
+ * with this program; if not, write to the Free Software Foundation, Inc.,
+ * 51 Franklin Street, Fifth Floor, Boston, MA 02110-1301 USA.
+ */
+package org.openpixi.pixi.ui.panel;
+
+import static java.awt.geom.AffineTransform.getRotateInstance;
+import static java.awt.geom.AffineTransform.getTranslateInstance;
+
+import java.awt.Color;
+import java.awt.Graphics;
+import java.awt.Graphics2D;
+import java.awt.geom.AffineTransform;
+
+import javax.swing.Box;
+import org.openpixi.pixi.physics.Simulation;
+import org.openpixi.pixi.physics.particles.IParticle;
+import org.openpixi.pixi.ui.SimulationAnimation;
+import org.openpixi.pixi.ui.panel.properties.ColorProperties;
+import org.openpixi.pixi.ui.panel.properties.FieldProperties;
+import org.openpixi.pixi.ui.panel.properties.InfoProperties;
+import org.openpixi.pixi.ui.panel.properties.TraceProperties;
+
+
+/**
+ * Displays 2D particles.
+ */
+public class Particle2DPanel extends AnimationPanel {
+
+	ColorProperties colorProperties = new ColorProperties();
+	FieldProperties fieldProperties = new FieldProperties();
+	InfoProperties infoProperties = new InfoProperties();
+	TraceProperties traceProperties = new TraceProperties();
+
+	/** Constructor */
+	public Particle2DPanel(SimulationAnimation simulationAnimation) {
+		super(simulationAnimation);
+	}
+
+	public void clear() {
+		traceProperties.clear();
+	}
+
+	/** Display the particles */
+	public void paintComponent(Graphics graph1) {
+		Graphics2D graph = (Graphics2D) graph1;
+		setBackground(Color.white);
+		graph.translate(0, this.getHeight());
+		graph.scale(1, -1);
+		double scale = 10;
+
+		if (traceProperties.isCallSuper()) {
+			super.paintComponent(graph1);
+		}
+
+
+		Simulation s = getSimulationAnimation().getSimulation();
+
+		/** Scaling factor for the displayed panel in x-direction*/
+		double sx = getWidth() / s.getWidth();
+		/** Scaling factor for the displayed panel in y-direction*/
+		double sy = getHeight() / s.getHeight();
+
+		for (int i = 0; i < s.particles.size(); i++) {
+			IParticle par = (IParticle) s.particles.get(i);
+			graph.setColor(par.getColor());
+			double radius = par.getRadius();//double radius = par.getRadius()*(2 - 1.9*par.getZ()/s.getDepth());
+			int width = (int) (2*sx*radius);
+			int height = (int) (2*sy*radius);
+			if(width > 2 && height > 2 && !traceProperties.isShowTrace()) {
+				graph.fillOval((int) (par.getPosition(0)*sx) - width/2, (int) (par.getPosition(1)*sy) - height/2,  width,  height);
+			}
+			else {
+				graph.drawRect((int) (par.getPosition(0)*sx), (int) (par.getPosition(1)*sy), 0, 0);
+			}
+		}
+		
+		int[] pos = new int[s.getNumberOfDimensions()];
+		for(int w = 2; w < s.getNumberOfDimensions(); w++) {
+			pos[w] = s.grid.getNumCells(w)/2;
+		}
+		
+		int colorIndex = colorProperties.getColorIndex();
+		int directionIndex = colorProperties.getDirectionIndex();
+		
+		if(fieldProperties.isDrawCurrent())
+		{
+			graph.setColor(Color.black);
+			
+			
+			
+			for(int i = 0; i < s.grid.getNumCells(0); i++)
+				for(int k = 0; k < s.grid.getNumCells(1); k++)
+				{
+					int xstart = (int) (s.grid.getLatticeSpacing() * (i + 0.5) * sx);
+					int xstart2 = (int)(s.grid.getLatticeSpacing() * i * sx);
+					int ystart = (int) (s.grid.getLatticeSpacing() * (k + 0.5) * sy);
+					int ystart2 = (int) (s.grid.getLatticeSpacing() * k * sy);
+					
+					pos[0] = i;
+					pos[1] = k;
+					//drawArrow(graph, xstart, ystart, (int) Math.round(s.grid.getJx(i,k)*sx + xstart), (int) Math.round(s.grid.getJy(i,k)*sy + ystart));
+                                        drawArrow(graph, xstart, ystart2, (int) Math.round(s.grid.getJ(pos, 0).get(colorIndex)*sx+xstart), ystart2, Color.BLACK);
+                                        drawArrow(graph, xstart2, ystart, xstart2, (int) Math.round(s.grid.getJ(pos, 1).get(colorIndex)*sy+ystart),Color.BLACK);
+				}
+			//return;
+		}
+
+		if(fieldProperties.isDrawFields())
+		{
+			graph.setColor(Color.black);
+			for(int i = 0; i < s.grid.getNumCells(0); i++)
+				for(int k = 0; k < s.grid.getNumCells(1); k++)
+				{
+					int xstart = (int) (s.grid.getLatticeSpacing() * (i + 0.5) * sx);
+                    int xstart2 = (int)(s.grid.getLatticeSpacing() * i * sx);
+                    int ystart = (int) (s.grid.getLatticeSpacing() * (k + 0.5) * sy);
+                    int ystart2 = (int) (s.grid.getLatticeSpacing() * k * sy);
+                    
+                    pos[0] = i;
+					pos[1] = k;
+					
+//drawArrow(graph, xstart, ystart, (int) Math.round(scale * s.grid.getEx(i,k)*sx + xstart), (int) Math.round(scale* s.grid.getEy(i,k)*sy + ystart));
+                    drawArrow(graph, xstart, ystart2, (int) Math.round(scale*s.grid.getE(pos, 0).get(colorIndex)*sx+xstart),ystart2, Color.BLACK);
+                    drawArrow(graph, xstart2, ystart, xstart2, (int) Math.round(scale*s.grid.getE(pos, 1).get(colorIndex)*sy+ystart), Color.GREEN);
+                    //drawArrow(graph, xstart, ystart, xstart, (int) Math.round(scale*s.grid.getBz(i,k)*sy+ystart), Color.RED);
+				}
+			//return;
+		}
+
+		infoProperties.showInfo(graph, this);
+	}
+
+
+	private void drawArrow(Graphics2D g, int x1, int y1, int x2, int y2, Color col) {
+
+		int ARR_SIZE = 5;
+
+        double dx = x2 - x1, dy = y2 - y1;
+        double angle = Math.atan2(dy, dx);
+        int len = (int) Math.sqrt(dx*dx + dy*dy);
+        // get the old transform matrix
+        AffineTransform old = g.getTransform();
+        AffineTransform at = getTranslateInstance(x1, y1);
+        at.concatenate(getRotateInstance(angle));
+        g.transform(at);
+        //g.setTransform(at);
+
+        // Draw horizontal arrow starting in (0, 0)
+        Color colold = g.getColor();
+        g.setColor(col);
+        g.drawLine(0, 0, (int) len, 0);
+        if(Math.abs(x2 - x1) > 0 || Math.abs(y2 - y1) > 0)
+        	g.fillPolygon(new int[] {len, len-ARR_SIZE, len-ARR_SIZE, len},
+        				  new int[] {0, -ARR_SIZE, ARR_SIZE, 0}, 4);
+        g.setColor(colold);
+
+        // reset transformationmatrix
+        g.setTransform(old);
+     }
+
+	public void addComponents(Box box) {
+		addLabel(box, "Particle panel");
+		colorProperties.addComponents(box);
+		fieldProperties.addComponents(box);
+		infoProperties.addComponents(box);
+		traceProperties.addComponents(box);
+	}
+
+	public ColorProperties getColorProperties() {
+		return colorProperties;
+	}
+
+	public FieldProperties getFieldProperties() {
+		return fieldProperties;
+	}
+
+	public InfoProperties getInfoProperties() {
+		return infoProperties;
+	}
+
+	public TraceProperties getTraceProperties() {
+		return traceProperties;
+	}
+}