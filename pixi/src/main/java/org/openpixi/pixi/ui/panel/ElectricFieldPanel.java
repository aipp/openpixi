package org.openpixi.pixi.ui.panel;

import java.awt.Color;
import java.awt.Graphics;
import java.awt.Graphics2D;
import javax.swing.Box;
import org.openpixi.pixi.physics.Simulation;
import org.openpixi.pixi.physics.gauge.CoulombGauge;
import org.openpixi.pixi.physics.gauge.RandomGauge;
import org.openpixi.pixi.physics.grid.Grid;
import org.openpixi.pixi.physics.particles.IParticle;
import org.openpixi.pixi.ui.SimulationAnimation;
import org.openpixi.pixi.ui.panel.properties.BooleanArrayProperties;
import org.openpixi.pixi.ui.panel.properties.ColorProperties;
import org.openpixi.pixi.ui.panel.properties.GaugeProperties;
import org.openpixi.pixi.ui.panel.properties.ScaleProperties;

/**
 * This panel shows the one-dimensional electric field along the x-direction.
 * Several field lines for various grid positions along the y-direction are
 * superimposed.
 */
public class ElectricFieldPanel extends AnimationPanel {

	ColorProperties colorProperties;
	ScaleProperties scaleProperties;
	GaugeProperties gaugeProperties;
	public BooleanArrayProperties showFieldProperties;

	public final int INDEX_E = 0;
	public final int INDEX_U = 1;
	public final int INDEX_U_NEXT = 2;
	public final int INDEX_J = 3;
	public final int INDEX_RHO = 4;

	String[] fieldLabel = new String[] {
			"E",
			"U",
			"U next",
			"j",
			"rho"
	};

	Color[] fieldColors = new Color[] {
			Color.black,
			Color.green,
			Color.gray,
			Color.red,
			Color.blue
	};

	boolean[] fieldInit = new boolean[] {
			true,
			true,
			false,
			false,
			false
	};

	/** Constructor */
	public ElectricFieldPanel(SimulationAnimation simulationAnimation) {
		super(simulationAnimation);
		colorProperties = new ColorProperties(simulationAnimation);
		scaleProperties = new ScaleProperties(simulationAnimation);
		gaugeProperties = new GaugeProperties(simulationAnimation);
		showFieldProperties = new BooleanArrayProperties(simulationAnimation, fieldLabel, fieldInit);
	}

	/** Display the particles */
	public void paintComponent(Graphics graph1) {
		Graphics2D graph = (Graphics2D) graph1;
		setBackground(Color.white);

		/*
			Note:
			These two commands set the origin of the coordinate system to the lower-left corner of the panel and flip
			the y-axis. The system is now as follows:
			Let (x,y0 denote a point on the panel. (0,0) is the lower-left corner. The x-component increases to the
			right. The y-component increases downwards.
		 */
		graph.translate(0, this.getHeight());
		graph.scale(1, -1);

		super.paintComponent(graph1);

		Simulation s = getSimulationAnimation().getSimulation();
		/** Scaling factor for the displayed panel in x-direction*/
		double sx = getWidth() / s.getWidth();
		/** Scaling factor for the displayed panel in y-direction*/
		double sy = getHeight() / s.getHeight();

		double panelHeight = getHeight();

		boolean useCoulombGauge = gaugeProperties.isCoulombGauge();
		Grid drawGrid = s.grid;
		if (useCoulombGauge) {
			CoulombGauge coulombGauge = new CoulombGauge(s.grid);
			Grid gridCopy = new Grid(s.grid);
			coulombGauge.applyGaugeTransformation(gridCopy);
			drawGrid = gridCopy;

//			// Test random gauge:
//			RandomGauge randomGauge = new RandomGauge(s.grid);
//			randomGauge.setRandomVector(new double[] {0, 1, 0});
//			Grid gridCopy = new Grid(s.grid);
//			randomGauge.applyGaugeTransformation(gridCopy);
//			drawGrid = gridCopy;
		}

		// Draw particles on a central line:
		for (int i = 0; i < s.particles.size(); i++) {
			IParticle par = s.particles.get(i);
			graph.setColor(par.getColor());
			double radius = par.getRadius();
			int width = (int) (2*sx*radius);
			int height = (int) (2*sx*radius);
			if(width > 2 && height > 2) {
				graph.fillOval((int) (par.getPosition(0)*sx) - width/2, (int) (panelHeight/2 - height/2),  width,  height);
			}
			else {
				graph.drawRect((int) (par.getPosition(0)*sx), (int) panelHeight/2, 0, 0);
			}
		}

		// Scale factor
		double scale = scaleProperties.getScale();

		scaleProperties.resetAutomaticScale();

		for (int i = 0; i < fieldLabel.length; i++) {
			if (showFieldProperties.getValue(i)) {
				drawGraph(graph, s, sx, panelHeight, drawGrid, scale, i);
			}
		}

		scaleProperties.calculateAutomaticScale(0.5);

	}

	private void drawGraph(Graphics2D graph, Simulation s, double sx,
			double panelHeight, Grid drawGrid, double scale, int type) {

		// Lattice spacing and coupling constant
		double as = s.grid.getLatticeSpacing();
		double g = s.getCouplingConstant();

		int colorIndex = colorProperties.getColorIndex();
		int directionIndex = colorProperties.getDirectionIndex();

		int[] pos = new int[s.getNumberOfDimensions()];
		for(int w = 2; w < s.getNumberOfDimensions(); w++) {
			pos[w] = s.grid.getNumCells(w)/2;
		}

		graph.setColor(fieldColors[type]);

		for(int k = 0; k < s.grid.getNumCells(1); k++)
		{
			int newPosition = 0;
			int newValue = 0;
			for(int i = 0; i < s.grid.getNumCells(0); i++)
			{

				int oldPosition = newPosition;
				int oldValue = newValue;
				pos[0] = i;
				pos[1] = k;

				// Electric fields are placed at the lattice points.
				newPosition = (int) (s.grid.getLatticeSpacing() * (i) * sx);

				/*
					Expectation: Positive fields should point upwards.
					In the flipped and translated coordinate system defined above we have to add the fields to the
					center of the panel in order to get the expected result.
				*/
				double value = 0;
				switch(type) {
				case INDEX_E:
					value = drawGrid.getE(s.grid.getCellIndex(pos), directionIndex).get(colorIndex) / (as * g);
					break;
				case INDEX_U:
					value = drawGrid.getU(s.grid.getCellIndex(pos), directionIndex).getLinearizedAlgebraElement().get(colorIndex) / (as * g);
					break;
				case INDEX_U_NEXT:
					value = drawGrid.getUnext(s.grid.getCellIndex(pos), directionIndex).getLinearizedAlgebraElement().get(colorIndex) / (as * g);
					break;
				case INDEX_J:
					value = drawGrid.getJ(s.grid.getCellIndex(pos), directionIndex).get(colorIndex) / (as * g);
					break;
				case INDEX_RHO:
					value = drawGrid.getRho(s.grid.getCellIndex(pos)).get(colorIndex) / (as * g);
					break;
				}
<<<<<<< HEAD
			}
		}
		
		// Draw gauge field:
		graph.setColor(Color.green);
				
		for(int k = 0; k < s.grid.getNumCells(1); k++)
		{
			int newPosition = 0;
			int newValue = 0;
			for(int i = 0; i < s.grid.getNumCells(0); i++)
			{

				int oldPosition = newPosition;
				int oldValue = newValue;
				pos[0] = i;
				pos[1] = k;

				// Gauge fields are placed at the lattice points.
				newPosition = (int) (s.grid.getLatticeSpacing() * i * sx);

				/*
					Expectation: Positive fields should point upwards.
					In the flipped and translated coordinate system defined above we have to add the fields to the
					center of the panel in order to get the expected result.
				*/
				double gaugeField = drawGrid.getU(s.grid.getCellIndex(pos), directionIndex).proj().get(colorIndex) / (as * g);
				scaleProperties.putValue(gaugeField);
				newValue = (int) (((0.5 + scaleA * gaugeField) * panelHeight));
=======
				scaleProperties.putValue(value);
				newValue = (int) (((0.5 + scale * value) * panelHeight));
>>>>>>> 0f9f4c2d

				if (i > 0) {
					graph.drawLine(oldPosition, oldValue,newPosition, newValue);
				}
			}
		}
	}

	public void addPropertyComponents(Box box) {
		addLabel(box, "Electric field panel");
		showFieldProperties.addComponents(box);
		colorProperties.addComponents(box);
		scaleProperties.addComponents(box);
		gaugeProperties.addComponents(box);
	}

	public ColorProperties getColorProperties() {
		return colorProperties;
	}

	public ScaleProperties getScaleProperties() {
		return scaleProperties;
	}

	public GaugeProperties getGaugeProperties() {
		return gaugeProperties;
	}
}<|MERGE_RESOLUTION|>--- conflicted
+++ resolved
@@ -180,10 +180,10 @@
 					value = drawGrid.getE(s.grid.getCellIndex(pos), directionIndex).get(colorIndex) / (as * g);
 					break;
 				case INDEX_U:
-					value = drawGrid.getU(s.grid.getCellIndex(pos), directionIndex).getLinearizedAlgebraElement().get(colorIndex) / (as * g);
+					value = drawGrid.getU(s.grid.getCellIndex(pos), directionIndex).proj().get(colorIndex) / (as * g);
 					break;
 				case INDEX_U_NEXT:
-					value = drawGrid.getUnext(s.grid.getCellIndex(pos), directionIndex).getLinearizedAlgebraElement().get(colorIndex) / (as * g);
+					value = drawGrid.getUnext(s.grid.getCellIndex(pos), directionIndex).proj().get(colorIndex) / (as * g);
 					break;
 				case INDEX_J:
 					value = drawGrid.getJ(s.grid.getCellIndex(pos), directionIndex).get(colorIndex) / (as * g);
@@ -192,40 +192,8 @@
 					value = drawGrid.getRho(s.grid.getCellIndex(pos)).get(colorIndex) / (as * g);
 					break;
 				}
-<<<<<<< HEAD
-			}
-		}
-		
-		// Draw gauge field:
-		graph.setColor(Color.green);
-				
-		for(int k = 0; k < s.grid.getNumCells(1); k++)
-		{
-			int newPosition = 0;
-			int newValue = 0;
-			for(int i = 0; i < s.grid.getNumCells(0); i++)
-			{
-
-				int oldPosition = newPosition;
-				int oldValue = newValue;
-				pos[0] = i;
-				pos[1] = k;
-
-				// Gauge fields are placed at the lattice points.
-				newPosition = (int) (s.grid.getLatticeSpacing() * i * sx);
-
-				/*
-					Expectation: Positive fields should point upwards.
-					In the flipped and translated coordinate system defined above we have to add the fields to the
-					center of the panel in order to get the expected result.
-				*/
-				double gaugeField = drawGrid.getU(s.grid.getCellIndex(pos), directionIndex).proj().get(colorIndex) / (as * g);
-				scaleProperties.putValue(gaugeField);
-				newValue = (int) (((0.5 + scaleA * gaugeField) * panelHeight));
-=======
 				scaleProperties.putValue(value);
 				newValue = (int) (((0.5 + scale * value) * panelHeight));
->>>>>>> 0f9f4c2d
 
 				if (i > 0) {
 					graph.drawLine(oldPosition, oldValue,newPosition, newValue);
