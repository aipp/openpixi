package org.openpixi.pixi.ui;

import java.awt.BorderLayout;
import java.awt.Component;
import java.awt.event.ActionEvent;
import java.awt.event.ActionListener;
import java.awt.event.MouseAdapter;
import java.awt.event.MouseEvent;

import javax.swing.JMenuItem;
import javax.swing.JPanel;
import javax.swing.JPopupMenu;
import javax.swing.JSeparator;
import javax.swing.JSplitPane;

import org.openpixi.pixi.ui.panel.ElectricFieldPanel;
import org.openpixi.pixi.ui.panel.EnergyDensity1DPanel;
import org.openpixi.pixi.ui.panel.EnergyDensity2DPanel;
import org.openpixi.pixi.ui.panel.FocusablePanel;
import org.openpixi.pixi.ui.panel.Particle2DPanel;
import org.openpixi.pixi.ui.panel.Particle3DPanel;
import org.openpixi.pixi.ui.panel.PhaseSpacePanel;
import org.openpixi.pixi.ui.panel.chart.Chart2DPanel;
import org.openpixi.pixi.ui.panel.gl.EnergyDensity2DGLPanel;
import org.openpixi.pixi.ui.panel.gl.EnergyDensity3DGLPanel;
import org.openpixi.pixi.ui.panel.gl.OccupationNumbers2DGLPanel;
import org.openpixi.pixi.ui.tab.PropertiesTab;

/**
 * Manage various types of panels, including horizontal and vertical splitting of panels.
 *
 */
public class PanelManager {

	private MainControlApplet mainControlApplet;

	private FocusablePanel lastFocusPanel;
	private PropertiesTab propertiesTab;

	private Component mainComponent;

	PopupClickListener popupClickListener = new PopupClickListener();

	JMenuItem itemSplitHorizontally;
	JMenuItem itemSplitVertically;
	JMenuItem itemClosePanel;
	JMenuItem itemParticle2DPanel;
	JMenuItem itemParticle3DPanel;
	JMenuItem itemPhaseSpacePanel;
	JMenuItem itemElectricFieldPanel;
	JMenuItem itemEnergyDensity1DPanel;
	JMenuItem itemEnergyDensity2DPanel;
	JMenuItem itemEnergyDensity2DGLPanel;
	JMenuItem itemEnergyDensity3DGLPanel;
<<<<<<< HEAD
	JMenuItem itemChart2DPanel;
=======
	JMenuItem itemOccupationNumbers2DGLPanel;
>>>>>>> 7b6ec6f1

	public PanelManager(MainControlApplet m) {
		mainControlApplet = m;
	}

	/* Create default panel */
	Component getDefaultPanel() {
		Component component = new Particle2DPanel(mainControlApplet.simulationAnimation);
		setFocus(component);
		return component;
	}

	public Component getMainComponent() {
		return mainComponent;
	}

	/**
	 * Set properties tab which should replace content upon focus.
	 * @param propertiesTab
	 */
	public void setPropertiesTab(PropertiesTab propertiesTab) {
		this.propertiesTab = propertiesTab;
	}

	public SimulationAnimation getSimulationAnimation() {
		return mainControlApplet.simulationAnimation;
	}

	/**
	 * Replace the main content area by a new component.
	 * @param component
	 */
	public void replaceMainPanel(Component component) {
		if (mainComponent != null) {
			mainControlApplet.remove(mainComponent);
		}
		attachMouseListener(component);
		mainControlApplet.add(component, BorderLayout.CENTER);
		mainControlApplet.validate();
		mainComponent = component;
	}

	/**
	 * Split current panel either horizontally or vertically
	 *
	 * @param orientation
	 *            Either JSplitPane.HORIZONTAL_SPLIT or
	 *            JSplitPane.VERTICAL_SPLIT.
	 */
	public Component getSplitPanel(Component leftPanel, Component rightPanel, Integer orientation, Integer dividerLocation) {
		attachMouseListener(leftPanel);
		attachMouseListener(rightPanel);
		JSplitPane splitpane = new JSplitPane(orientation,
				leftPanel, rightPanel);
		splitpane.setOneTouchExpandable(true);
		splitpane.setContinuousLayout(true);
		splitpane.setResizeWeight(0.5);
		if (dividerLocation != null) {
			splitpane.setDividerLocation(dividerLocation);
		}
		return splitpane;
	}

	/**
	 * Attaching the default right mouse button listener,
	 * unless it is a split pane.
	 * @param component
	 */
	private void attachMouseListener(Component component) {
		if (!(component instanceof JSplitPane)) {
			// Only attache mouse listener to "real" panels.
			// Remove listener first, so that it does not get attached twice.
			component.removeMouseListener(popupClickListener);
			component.addMouseListener(popupClickListener);
		}
	}

	/**
	 * Set focus to particular panel and remove focus from
	 * previously focused panel.
	 * @param component
	 */
	public void setFocus(Component component) {
		if (component instanceof JSplitPane) {
			// Set focus on left descendant:
			JSplitPane splitpanel = (JSplitPane) component;
			Component leftComponent = splitpanel.getLeftComponent();
			setFocus(leftComponent);
		} else if (component instanceof FocusablePanel) {
			FocusablePanel panel = (FocusablePanel) component;
			if (!panel.isFocused()) {
				if (lastFocusPanel != null) {
					lastFocusPanel.setFocus(false);
				}
				panel.setFocus(true);
				propertiesTab.refreshContent(panel);
				lastFocusPanel = panel;
			}
		}
	}

	class PopupMenu extends JPopupMenu {

		public PopupMenu() {
			itemSplitHorizontally = new JMenuItem("Split horizontally");
			itemSplitHorizontally.addActionListener(new MenuSelected());
			add(itemSplitHorizontally);

			itemSplitVertically = new JMenuItem("Split vertically");
			itemSplitVertically.addActionListener(new MenuSelected());
			add(itemSplitVertically);

			if (clickComponent != null && clickComponent.getParent() instanceof JSplitPane) {
				itemClosePanel = new JMenuItem("Close panel");
				itemClosePanel.addActionListener(new MenuSelected());
				add(itemClosePanel);
			}

			add(new JSeparator());

			itemParticle2DPanel = new JMenuItem("Particles");
			itemParticle2DPanel.addActionListener(new MenuSelected());
			add(itemParticle2DPanel);

			itemParticle3DPanel = new JMenuItem("Particles 3D");
			itemParticle3DPanel.addActionListener(new MenuSelected());
			add(itemParticle3DPanel);

			itemPhaseSpacePanel = new JMenuItem("Phase space");
			itemPhaseSpacePanel.addActionListener(new MenuSelected());
			add(itemPhaseSpacePanel);

			itemElectricFieldPanel = new JMenuItem("Electric field");
			itemElectricFieldPanel.addActionListener(new MenuSelected());
			add(itemElectricFieldPanel);
			
			itemEnergyDensity1DPanel = new JMenuItem("Energy density");
			itemEnergyDensity1DPanel.addActionListener(new MenuSelected());
			add(itemEnergyDensity1DPanel);

			itemEnergyDensity2DPanel = new JMenuItem("Energy density 2D");
			itemEnergyDensity2DPanel.addActionListener(new MenuSelected());
			add(itemEnergyDensity2DPanel);

			itemEnergyDensity2DGLPanel = new JMenuItem("Energy density 2D (Open GL)");
			itemEnergyDensity2DGLPanel.addActionListener(new MenuSelected());
			add(itemEnergyDensity2DGLPanel);

			itemEnergyDensity3DGLPanel = new JMenuItem("Energy density 3D (Open GL)");
			itemEnergyDensity3DGLPanel.addActionListener(new MenuSelected());
			add(itemEnergyDensity3DGLPanel);

<<<<<<< HEAD
			itemChart2DPanel = new JMenuItem("Chart panel");
			itemChart2DPanel.addActionListener(new MenuSelected());
			add(itemChart2DPanel);
=======
			itemOccupationNumbers2DGLPanel = new JMenuItem("Occupation numbers 2D (Open GL)");
			itemOccupationNumbers2DGLPanel.addActionListener(new MenuSelected());
			add(itemOccupationNumbers2DGLPanel);
>>>>>>> 7b6ec6f1
		}
	}

	Component clickComponent;

	class PopupClickListener extends MouseAdapter {
		public void mousePressed(MouseEvent e) {
			// Set focus
			setFocus(e.getComponent());

			// For convenience, select the properties tab:
			mainControlApplet.tabs.setSelectedComponent(mainControlApplet.propertiesTab);

			// Check for right mouse button
			if (e.isPopupTrigger())
				doPop(e);
		}

		public void mouseReleased(MouseEvent e) {
			if (e.isPopupTrigger())
				doPop(e);
		}

		private void doPop(MouseEvent e) {
			clickComponent = e.getComponent();
			PopupMenu menu = new PopupMenu();
			menu.show(e.getComponent(), e.getX(), e.getY());
		}
	}

	class MenuSelected implements ActionListener {

		@Override
		public void actionPerformed(ActionEvent event) {
			// TODO: This method creates new instances of the panels
			// (which is nice so there can be two identical panels next
			// to each other), but it does not delete previous panels.
			// They should be unregistered in simulationAnimation if not
			// in use anymore.

			Component component = null;

			if (event.getSource() == itemSplitHorizontally) {
				splitPanel(JSplitPane.HORIZONTAL_SPLIT);
			} else if (event.getSource() == itemSplitVertically) {
				splitPanel(JSplitPane.VERTICAL_SPLIT);
			} else if (event.getSource() == itemClosePanel) {
				closePanel();
			} else if (event.getSource() == itemParticle2DPanel) {
				component = new Particle2DPanel(mainControlApplet.simulationAnimation);
			} else if (event.getSource() == itemParticle3DPanel) {
				component = new Particle3DPanel(mainControlApplet.simulationAnimation);
			} else if (event.getSource() == itemPhaseSpacePanel) {
				component = new PhaseSpacePanel(mainControlApplet.simulationAnimation);
			} else if (event.getSource() == itemElectricFieldPanel) {
				component = new ElectricFieldPanel(mainControlApplet.simulationAnimation);
			} else if (event.getSource() == itemEnergyDensity1DPanel) {
				component = new EnergyDensity1DPanel(mainControlApplet.simulationAnimation);
			} else if (event.getSource() == itemEnergyDensity2DPanel) {
				component = new EnergyDensity2DPanel(mainControlApplet.simulationAnimation);
			} else if (event.getSource() == itemEnergyDensity2DGLPanel) {
				component = new EnergyDensity2DGLPanel(mainControlApplet.simulationAnimation);
			} else if (event.getSource() == itemEnergyDensity3DGLPanel) {
				component = new EnergyDensity3DGLPanel(mainControlApplet.simulationAnimation);
<<<<<<< HEAD
			} else if (event.getSource() == itemChart2DPanel) {
				component = new Chart2DPanel(mainControlApplet.simulationAnimation);
=======
			} else if (event.getSource() == itemOccupationNumbers2DGLPanel) {
				component = new OccupationNumbers2DGLPanel(mainControlApplet.simulationAnimation);
>>>>>>> 7b6ec6f1
			}

			if (component != null) {
				replacePanel(component);
			}
		}

		private void replacePanel(Component component) {
			attachMouseListener(component);
			Component parent = clickComponent.getParent();
			if (parent != null) {
				if (parent instanceof JSplitPane) {
					JSplitPane parentsplitpane = (JSplitPane) parent;
					Component parentleft = parentsplitpane.getLeftComponent();

					int dividerLocation = parentsplitpane.getDividerLocation();
					if (parentleft == clickComponent) {
						parentsplitpane.setLeftComponent(component);
					} else {
						parentsplitpane.setRightComponent(component);
					}
					parentsplitpane.setDividerLocation(dividerLocation);
				} else if (parent instanceof JPanel) {
					// top level
					replaceMainPanel(component);
				}
			}
			setFocus(component);
		}

		/**
		 * Split current panel either horizontally or vertically
		 *
		 * @param orientation
		 *            Either JSplitPane.HORIZONTAL_SPLIT or
		 *            JSplitPane.VERTICAL_SPLIT.
		 */
		private void splitPanel(int orientation) {
			Component parent = clickComponent.getParent();

			Component newcomponent = getDefaultPanel();
			attachMouseListener(newcomponent);

			if (parent != null) {
				if (parent instanceof JSplitPane) {
					JSplitPane parentsplitpane = (JSplitPane) parent;
					Component parentleft = parentsplitpane.getLeftComponent();

					int dividerLocation = parentsplitpane.getDividerLocation();

					Component splitpane = getSplitPanel(clickComponent, newcomponent, orientation, null);

					if (parentleft == clickComponent) {
						parentsplitpane.setLeftComponent(splitpane);
					} else {
						parentsplitpane.setRightComponent(splitpane);
					}
					parentsplitpane.setDividerLocation(dividerLocation);
				} else if (parent instanceof JPanel) {
					// top level
					Component splitpane = getSplitPanel(clickComponent, newcomponent, orientation, null);

					replaceMainPanel(splitpane);
				}
			}
		}

		private void closePanel() {
			Component parent = clickComponent.getParent();
			if (parent != null) {
				if (parent instanceof JSplitPane) {
					JSplitPane parentsplitpane = (JSplitPane) parent;
					Component parentleft = parentsplitpane.getLeftComponent();
					Component parentright = parentsplitpane.getRightComponent();
					Component grandparent = parent.getParent();

					Component othercomponent = parentleft;
					if (parentleft == clickComponent) {
						othercomponent = parentright;
					}

					if (grandparent != null) {
						if (grandparent instanceof JSplitPane) {
							JSplitPane grandparentsplitpane = (JSplitPane) grandparent;
							Component left = grandparentsplitpane.getLeftComponent();
							if (left == parentsplitpane) {
								grandparentsplitpane.setLeftComponent(othercomponent);
							} else {
								grandparentsplitpane.setRightComponent(othercomponent);
							}
						} else if (grandparent instanceof JPanel) {
							parentsplitpane.removeAll();
							replaceMainPanel(othercomponent);
						}
						setFocus(othercomponent);
						clickComponent.removeMouseListener(popupClickListener);
						if (clickComponent instanceof FocusablePanel) {
							((FocusablePanel) clickComponent).destruct();
						}
					}
				}
			}
		}
	}

}<|MERGE_RESOLUTION|>--- conflicted
+++ resolved
@@ -52,11 +52,8 @@
 	JMenuItem itemEnergyDensity2DPanel;
 	JMenuItem itemEnergyDensity2DGLPanel;
 	JMenuItem itemEnergyDensity3DGLPanel;
-<<<<<<< HEAD
+	JMenuItem itemOccupationNumbers2DGLPanel;
 	JMenuItem itemChart2DPanel;
-=======
-	JMenuItem itemOccupationNumbers2DGLPanel;
->>>>>>> 7b6ec6f1
 
 	public PanelManager(MainControlApplet m) {
 		mainControlApplet = m;
@@ -209,15 +206,13 @@
 			itemEnergyDensity3DGLPanel.addActionListener(new MenuSelected());
 			add(itemEnergyDensity3DGLPanel);
 
-<<<<<<< HEAD
+			itemOccupationNumbers2DGLPanel = new JMenuItem("Occupation numbers 2D (Open GL)");
+			itemOccupationNumbers2DGLPanel.addActionListener(new MenuSelected());
+			add(itemOccupationNumbers2DGLPanel);
+
 			itemChart2DPanel = new JMenuItem("Chart panel");
 			itemChart2DPanel.addActionListener(new MenuSelected());
 			add(itemChart2DPanel);
-=======
-			itemOccupationNumbers2DGLPanel = new JMenuItem("Occupation numbers 2D (Open GL)");
-			itemOccupationNumbers2DGLPanel.addActionListener(new MenuSelected());
-			add(itemOccupationNumbers2DGLPanel);
->>>>>>> 7b6ec6f1
 		}
 	}
 
@@ -282,13 +277,10 @@
 				component = new EnergyDensity2DGLPanel(mainControlApplet.simulationAnimation);
 			} else if (event.getSource() == itemEnergyDensity3DGLPanel) {
 				component = new EnergyDensity3DGLPanel(mainControlApplet.simulationAnimation);
-<<<<<<< HEAD
+			} else if (event.getSource() == itemOccupationNumbers2DGLPanel) {
+				component = new OccupationNumbers2DGLPanel(mainControlApplet.simulationAnimation);
 			} else if (event.getSource() == itemChart2DPanel) {
 				component = new Chart2DPanel(mainControlApplet.simulationAnimation);
-=======
-			} else if (event.getSource() == itemOccupationNumbers2DGLPanel) {
-				component = new OccupationNumbers2DGLPanel(mainControlApplet.simulationAnimation);
->>>>>>> 7b6ec6f1
 			}
 
 			if (component != null) {
