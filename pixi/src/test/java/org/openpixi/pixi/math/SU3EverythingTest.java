package org.openpixi.pixi.math;


import org.apache.commons.math3.Field;
import org.apache.commons.math3.complex.Complex;
import org.apache.commons.math3.complex.ComplexField;
import org.apache.commons.math3.linear.Array2DRowFieldMatrix;
import org.junit.Assert;
import org.junit.Test;
import org.openpixi.pixi.math.GroupElement;
import org.openpixi.pixi.math.SU3AlgebraElement;
import org.openpixi.pixi.math.SU3GroupElement;
import org.openpixi.pixi.math.AlgebraElement;

public class SU3EverythingTest {


	private final double accuracy = 1.E-12;
	// Changing between group and algebra elements with degenerate eigenvalues is not as accurate!!!
	// TODO: fix this!
	private final double singularAccuracy = 1.E-7;

	@Test
	public void testGetterAndSetter() {
		int numberOfTests = 10;
		for (int t = 0; t < numberOfTests; t++) {
			/*
				Create random SU3 field.
			 */
			double[] vec = new double[8];
			double square = 0.0;
			for (int i = 0; i < 8; i++) {
				vec[i] = Math.random() - 0.5;
				square += vec[i] * vec[i];
			}

			/*
				We construct two fields. One from the constructor and another using setter methods.
			 */
			SU3AlgebraElement firstField = new SU3AlgebraElement(new double[]{(vec[2]+vec[7]/Math.sqrt(3))/2,vec[0]/2,vec[3]/2,
			                                                                  vec[1]/2,(-vec[2]+vec[7]/Math.sqrt(3))/2,vec[5]/2,
			                                                                  vec[4]/2,vec[6]/2,-vec[7]/Math.sqrt(3)});
			SU3AlgebraElement secondField = new SU3AlgebraElement();
			for (int i = 0; i < 8; i++) {
				secondField.set(i, vec[i]);
			}

			/*
				Now we test if the values have been set correctly.
			 */
			for (int i = 0; i < 8; i++) {
				Assert.assertEquals(firstField.get(i), vec[i], accuracy);
				Assert.assertEquals(secondField.get(i), vec[i], accuracy);
			}

			/*
				Here the square method is tested.
			 */
			Assert.assertEquals(firstField.square(), square, accuracy);
			Assert.assertEquals(secondField.square(), square, accuracy);
		}
	}

	@Test
	public void SU() {
		int numberOfTests = 10;
		for (int t = 0; t < numberOfTests; t++) {
			/*
				Create a random matrix.
			 */
			SU3GroupElement m1 = createRandomSU3Matrix();

			/*
				Test determinant
			 */
			double[] d = m1.det();
			Assert.assertArrayEquals(new double[]{1,0}, d, accuracy);

			/*
				Test if U U* is I
			 */
			SU3GroupElement m2 = (SU3GroupElement) m1.mult(m1.adj());
			Array2DRowFieldMatrix<Complex> s0 = convertToMatrix(m2);
			Field<Complex> field = ComplexField.getInstance();
			Array2DRowFieldMatrix<Complex> s1 = new Array2DRowFieldMatrix<Complex>(field, 3, 3);
			s1.setEntry(0, 0, new Complex(1.0, 0.0));
			s1.setEntry(1, 1, new Complex(1.0, 0.0));
			s1.setEntry(2, 2, new Complex(1.0, 0.0));
			compareMatrices(s0, s1);
		}
	}

	@Test
	public void testAdditionAndSubtraction() {
		int numberOfTests = 10;
		for (int t = 0; t < numberOfTests; t++) {
			SU3GroupElement a = createRandomSU3Matrix();
			SU3GroupElement b = createRandomSU3Matrix();

			Array2DRowFieldMatrix<Complex> aMatrix = convertToMatrix(a);
			Array2DRowFieldMatrix<Complex> bMatrix = convertToMatrix(b);

			/*
				Do the addition.
			 */
			SU3GroupElement c = (SU3GroupElement) a.add(b);
			Array2DRowFieldMatrix<Complex> cMatrix = (Array2DRowFieldMatrix<Complex>) aMatrix.add(bMatrix).copy();

			/*
				Compare results.
			 */
			Array2DRowFieldMatrix<Complex> cMatrix2 = convertToMatrix(c);
			compareMatrices(cMatrix, cMatrix2);

			/*
				Do the subtraction.
			 */
			c = (SU3GroupElement) a.sub(b);
			cMatrix = (Array2DRowFieldMatrix<Complex>) aMatrix.subtract(bMatrix).copy();

			/*
				Compare results.
			 */
			cMatrix2 = convertToMatrix(c);
			compareMatrices(cMatrix, cMatrix2);

			/*
				Now repeat for algebra element.
			 */
			SU3AlgebraElement fa = (SU3AlgebraElement) a.getAlgebraElement();
			SU3AlgebraElement fb = (SU3AlgebraElement) b.getAlgebraElement();
			aMatrix = convertToMatrix(fa);
			bMatrix = convertToMatrix(fb);
			SU3AlgebraElement fc = (SU3AlgebraElement) fa.add(fb);
			cMatrix = (Array2DRowFieldMatrix<Complex>) aMatrix.add(bMatrix).copy();
			cMatrix2 = convertToMatrix(fc);
			compareMatrices(cMatrix, cMatrix2);
			fc = (SU3AlgebraElement) fa.sub(fb);
			cMatrix = (Array2DRowFieldMatrix<Complex>) aMatrix.subtract(bMatrix).copy();
			cMatrix2 = convertToMatrix(fc);
			compareMatrices(cMatrix, cMatrix2);
		}
	}

	@Test
	public void testMultiplication() {
		int numberOfTests = 10;
		for (int t = 0; t < numberOfTests; t++) {
			SU3GroupElement a = createRandomSU3Matrix();
			SU3GroupElement b = createRandomSU3Matrix();

			Array2DRowFieldMatrix<Complex> aMatrix = convertToMatrix(a);
			Array2DRowFieldMatrix<Complex> bMatrix = convertToMatrix(b);

			/*
				Do the multiplication.
			 */
			SU3GroupElement c = (SU3GroupElement) a.mult(b);
			Array2DRowFieldMatrix<Complex> cMatrix = (Array2DRowFieldMatrix<Complex>) aMatrix.multiply(bMatrix).copy();

			/*
				Compare results.
			 */
			Array2DRowFieldMatrix<Complex> cMatrix2 = convertToMatrix(c);

			compareMatrices(cMatrix, cMatrix2);
		}
	}

	@Test
	public void testScalarMultiplication() {
		int numberOfTests = 10;
		for (int t = 0; t < numberOfTests; t++) {
			/*
				Create a random matrix.
			 */
			SU3GroupElement m1 = createRandomSU3Matrix();
			Array2DRowFieldMatrix<Complex> m2 = convertToMatrix(m1);

			/*
				Multiply with real scalar.
			 */
			double rand = Math.random() - 0.5;

			m1 = (SU3GroupElement) m1.mult(rand);
			m2 = (Array2DRowFieldMatrix<Complex>) m2.scalarMultiply(new Complex(rand));

			/*
				Compare results.
			 */
			Array2DRowFieldMatrix<Complex> m3 = convertToMatrix(m1);
			compareMatrices(m2, m3);

			/*
				Test corresponding algebra element
			 */
			SU3AlgebraElement f1 = (SU3AlgebraElement) m1.getAlgebraElement();
			Array2DRowFieldMatrix<Complex> f2 = convertToMatrix(f1);
			rand = Math.random() - 0.5;
			f1 = (SU3AlgebraElement) f1.mult(rand);
			f2 = (Array2DRowFieldMatrix<Complex>) f2.scalarMultiply(new Complex(rand));
			Array2DRowFieldMatrix<Complex> f3 = convertToMatrix(f1);
			compareMatrices(f2, f3);
		}
	}

	@Test
	public void testConjugation() {
		int numberOfTests = 10;
		for (int t = 0; t < numberOfTests; t++) {
			/*
				Create a random matrix.
			 */
			SU3GroupElement m1 = createRandomSU3Matrix();
			Array2DRowFieldMatrix<Complex> m2 = convertToMatrix(m1);

			/*
				Apply hermitian conjugation.
			 */
			m1 = (SU3GroupElement) m1.adj();
			m2 = (Array2DRowFieldMatrix<Complex>) m2.transpose();
			for (int i = 0; i < 3; i++) {
				for (int j = 0; j < 3; j++) {
					Complex v = m2.getEntry(i, j).conjugate();
					m2.setEntry(i, j, v);
				}
			}

			/*
				Compare results.
			 */
			Array2DRowFieldMatrix<Complex> m3 = convertToMatrix(m1);
			compareMatrices(m2, m3);
		}
	}

	@Test
	public void testAlgebraGroupElements() {
		int numberOfTests = 10;
		for (int t = 0; t < numberOfTests; t++) {
			/*
				Create a random matrix.
			 */
			SU3GroupElement m1 = createRandomSU3Matrix();
			Array2DRowFieldMatrix<Complex> m2 = convertToMatrix(m1);

			SU3AlgebraElement f1 = (SU3AlgebraElement) m1.getAlgebraElement();
			// mm1 is algebra element expressed as Array2DRowFieldMatrix
			Array2DRowFieldMatrix<Complex> mm1 = convertToMatrix(f1);

			SU3GroupElement m3 = (SU3GroupElement) m1.getAlgebraElement().getLink();
			// m4 is group element again, which should be same as m2
			Array2DRowFieldMatrix<Complex> m4 = convertToMatrix(m3);

			Array2DRowFieldMatrix<Complex> arg = (Array2DRowFieldMatrix<Complex>) mm1.scalarMultiply(new Complex(0,1));

			/*
				Exponentiate i*mm1; should be original SU3GroupElement m2
			 */
			Field<Complex> field = ComplexField.getInstance();
			// initialize summand to 3x3 identity matrix
			Array2DRowFieldMatrix<Complex> summand = new Array2DRowFieldMatrix<Complex>(field, 3, 3);
			summand.setEntry(0, 0, new Complex(1,0));
			summand.setEntry(1, 1, new Complex(1,0));
			summand.setEntry(2, 2, new Complex(1,0));
			Array2DRowFieldMatrix<Complex> mm2 = (Array2DRowFieldMatrix<Complex>) summand.copy();
			// power series
			for (int i = 1; i <= 100; i++) {
				summand = summand.multiply(arg);
				summand = (Array2DRowFieldMatrix<Complex>) summand.scalarMultiply(new Complex(1./i,0));
				mm2 = mm2.add(summand);
			}

			compareMatrices(m2,mm2);
			compareMatrices(m2,m4);
		}
	}

	@Test
	public void testSingularAndDegenerate() {
		/*
			For each generator, test if it can be converted to a group element and back.
			This is a good check for functionality with singular and degenerate matrices.
		 */
		for (int i = 0; i < 8; i++) {
			SU3AlgebraElement m = new SU3AlgebraElement();
			m.set(i, 1);

			SU3GroupElement mm;

			for (int j = 0; j < 10; j++) {
				mm = (SU3GroupElement) m.getLink();
				m = (SU3AlgebraElement) mm.getAlgebraElement();
			}

			for (int j = 0; j < 8; j++) {
				Assert.assertEquals(m.get(j), i == j ? 1.0 : 0.0, singularAccuracy);
			}
		}
		/*
			Test conversion for algebra element zero matrix.
		 */
		SU3AlgebraElement m = new SU3AlgebraElement();

		SU3GroupElement mm = (SU3GroupElement) m.getLink();

		m = (SU3AlgebraElement) mm.getAlgebraElement();

		for (int j = 0; j < 8; j++) {
			Assert.assertEquals(m.get(j), 0.0, singularAccuracy);
		}
	}

	@Test
	public void testHermiticity() {
		int numberOfTests = 10;
		for (int t = 0; t < numberOfTests; t++) {
			/*
				Create a random matrix.
			 */
			SU3GroupElement m1 = createRandomSU3Matrix();

			/*
				Get algebra element
			 */
			SU3AlgebraElement f1 = (SU3AlgebraElement) m1.getAlgebraElement();
			Array2DRowFieldMatrix<Complex> ff1 = convertToMatrix(f1);

			/*
				Get adjoint
			 */
			Array2DRowFieldMatrix<Complex> ff2 = (Array2DRowFieldMatrix<Complex>) ff1.transpose();
			for (int i = 0; i < 3; i++) {
				for (int j = 0; j < 3; j++) {
					Complex v = ff2.getEntry(i, j).conjugate();
					ff2.setEntry(i, j, v);
				}
			}

			/*
				Test Hermiticity
			 */
			compareMatrices(ff1, ff2);

			/*
				Test if traceless
			 */
			double trReal = ff1.getEntry(0,0).getReal() + ff1.getEntry(1,1).getReal() + ff1.getEntry(2,2).getReal();
			double trImag = ff1.getEntry(0,0).getImaginary() + ff1.getEntry(1,1).getImaginary() + ff1.getEntry(2,2).getImaginary();
			Assert.assertEquals(0, trReal, accuracy);
			Assert.assertEquals(0, trImag, accuracy);
		}
	}

	@Test
	public void testAct() {
		int numberOfTests = 10;
		for (int t = 0; t < numberOfTests; t++) {
			/*
				Create a random algebra element
			 */
			SU3GroupElement m1 = createRandomSU3Matrix();
			SU3AlgebraElement f1 = (SU3AlgebraElement) m1.getAlgebraElement();
			Array2DRowFieldMatrix<Complex> ff1 = convertToMatrix(f1);

			/*
				Create a random matrix.
			 */
			m1 = createRandomSU3Matrix();
			Array2DRowFieldMatrix<Complex> mm1 = convertToMatrix(m1);


			/*
				Get adjoint of mm1
			 */
			Array2DRowFieldMatrix<Complex> mm2 = (Array2DRowFieldMatrix<Complex>) mm1.transpose();
			for (int i = 0; i < 3; i++) {
				for (int j = 0; j < 3; j++) {
					Complex v = mm2.getEntry(i, j).conjugate();
					mm2.setEntry(i, j, v);
				}
			}

			/*
				Do act method
			 */
			SU3AlgebraElement f2 = (SU3AlgebraElement) f1.act(m1);
			f1.actAssign(m1);

			Array2DRowFieldMatrix<Complex> ff2 = convertToMatrix(f2);
			Array2DRowFieldMatrix<Complex> ff3 = convertToMatrix(f1);

			Array2DRowFieldMatrix<Complex> ff4 = mm1.multiply(ff1).multiply(mm2);

			compareMatrices(ff4,ff3);
			compareMatrices(ff4,ff2);
		}
	}

<<<<<<< HEAD
=======
	// projection function for use in the Gram-Schmidt process for createRandomSU3Matrix method
>>>>>>> 906792e2
	private double[] proj(double[] v1, double[] v2) {
		double[] prod = new double[2];
		prod[0] = v1[0]*v2[0]+v1[1]*v2[1]+v1[2]*v2[2]+v1[3]*v2[3]+v1[4]*v2[4]+v1[5]*v2[5];
		prod[1] = v1[0]*v2[3]+v1[1]*v2[4]+v1[2]*v2[5]-v1[3]*v2[0]-v1[4]*v2[1]-v1[5]*v2[2];
		double[] out = new double[6];
		out[0] = prod[0]*v1[0] - prod[1]*v1[3];
		out[1] = prod[0]*v1[1] - prod[1]*v1[4];
		out[2] = prod[0]*v1[2] - prod[1]*v1[5];
		out[3] = prod[0]*v1[3] + prod[1]*v1[0];
		out[4] = prod[0]*v1[4] + prod[1]*v1[1];
		out[5] = prod[0]*v1[5] + prod[1]*v1[2];
		return out;
	}

	// uses Gram-Schmidt on random matrix (-> unitary) and then normalizes to set determinant (-> SU)
	public SU3GroupElement createRandomSU3Matrix() {
		double[] v1 = new double[6];
		double[] v2 = new double[6];
		double[] v3 = new double[6];
		for (int i = 0; i < 6; i++) {
			v1[i] = Math.random() - .5;
			v2[i] = Math.random() - .5;
			v3[i] = Math.random() - .5;
		}
		double norm = v1[0]*v1[0]+v1[1]*v1[1]+v1[2]*v1[2]+v1[3]*v1[3]+v1[4]*v1[4]+v1[5]*v1[5];
		norm = Math.sqrt(norm);
		for (int i = 0; i < 6; i++) {
			v1[i] /= norm;
		}
		double[] projVector;
		projVector = proj(v1,v2);
		for (int i = 0; i < 6; i++) {
			v2[i] -= projVector[i];
		}
		norm = v2[0]*v2[0]+v2[1]*v2[1]+v2[2]*v2[2]+v2[3]*v2[3]+v2[4]*v2[4]+v2[5]*v2[5];
		norm = Math.sqrt(norm);
		for (int i = 0; i < 6; i++) {
			v2[i] /= norm;
		}
		projVector = proj(v1, v3);
		for (int i = 0; i < 6; i++) {
			v3[i] -= projVector[i];
		}
		projVector = proj(v2,v3);
		for (int i = 0; i < 6; i++) {
			v3[i] -= projVector[i];
		}
		norm = v3[0]*v3[0]+v3[1]*v3[1]+v3[2]*v3[2]+v3[3]*v3[3]+v3[4]*v3[4]+v3[5]*v3[5];
		norm = Math.sqrt(norm);
		for (int i = 0; i < 6; i++) {
			v3[i] /= norm;
		}
		SU3GroupElement u = new SU3GroupElement(new double[]{v1[0],v1[1],v1[2],v2[0],v2[1],v2[2],v3[0],v3[1],v3[2],v1[3],v1[4],v1[5],v2[3],v2[4],v2[5],v3[3],v3[4],v3[5]});
		double[] d = u.det();
		double r, th;
		r = Math.pow(d[0]*d[0] + d[1]*d[1],-1./6);
		th = -Math.atan2(d[1], d[0])/3;
		d[0] = r*Math.cos(th);
		d[1] = r*Math.sin(th);
		for (int i = 0; i < 9; i++) {
			double ure, uim;
			ure = u.get(i);
			uim = u.get(i+9);
			u.set(i,ure*d[0]-uim*d[1]);
			u.set(i+9,ure*d[1]+uim*d[0]);
		}
		return u;
	}

	private void compareMatrices(Array2DRowFieldMatrix<Complex> a, Array2DRowFieldMatrix<Complex> b) {
		for (int i = 0; i < 3; i++) {
			for (int j = 0; j < 3; j++) {
				Assert.assertEquals(a.getEntry(i, j).getReal(),
						b.getEntry(i, j).getReal(),
						accuracy);
				Assert.assertEquals(a.getEntry(i, j).getImaginary(),
						b.getEntry(i, j).getImaginary(),
						accuracy);
			}
		}
	}

	private Array2DRowFieldMatrix<Complex> convertToMatrix(GroupElement arg) {
		SU3GroupElement input = (SU3GroupElement) arg;

		Field<Complex> field = ComplexField.getInstance();
		Array2DRowFieldMatrix<Complex> output = new Array2DRowFieldMatrix<Complex>(field, 3, 3);

		output.setEntry(0, 0, new Complex(input.get(0),input.get(9)));
		output.setEntry(0, 1, new Complex(input.get(1),input.get(10)));
		output.setEntry(0, 2, new Complex(input.get(2),input.get(11)));
		output.setEntry(1, 0, new Complex(input.get(3),input.get(12)));
		output.setEntry(1, 1, new Complex(input.get(4),input.get(13)));
		output.setEntry(1, 2, new Complex(input.get(5),input.get(14)));
		output.setEntry(2, 0, new Complex(input.get(6),input.get(15)));
		output.setEntry(2, 1, new Complex(input.get(7),input.get(16)));
		output.setEntry(2, 2, new Complex(input.get(8),input.get(17)));

		return output;
	}

	private Array2DRowFieldMatrix<Complex> convertToMatrix(AlgebraElement arg) {
		SU3AlgebraElement input = (SU3AlgebraElement) arg;

		Field<Complex> field = ComplexField.getInstance();
		Array2DRowFieldMatrix<Complex> output = new Array2DRowFieldMatrix<Complex>(field, 3, 3);

		output.setEntry(0, 0, new Complex(input.getEntry(0),0));
		output.setEntry(0, 1, new Complex(input.getEntry(1),-input.getEntry(3)));
		output.setEntry(0, 2, new Complex(input.getEntry(2),-input.getEntry(6)));
		output.setEntry(1, 0, new Complex(input.getEntry(1),input.getEntry(3)));
		output.setEntry(1, 1, new Complex(input.getEntry(4),0));
		output.setEntry(1, 2, new Complex(input.getEntry(5),-input.getEntry(7)));
		output.setEntry(2, 0, new Complex(input.getEntry(2),input.getEntry(6)));
		output.setEntry(2, 1, new Complex(input.getEntry(5),input.getEntry(7)));
		output.setEntry(2, 2, new Complex(input.getEntry(8),0));

		return output;
	}
}<|MERGE_RESOLUTION|>--- conflicted
+++ resolved
@@ -397,10 +397,7 @@
 		}
 	}
 
-<<<<<<< HEAD
-=======
 	// projection function for use in the Gram-Schmidt process for createRandomSU3Matrix method
->>>>>>> 906792e2
 	private double[] proj(double[] v1, double[] v2) {
 		double[] prod = new double[2];
 		prod[0] = v1[0]*v2[0]+v1[1]*v2[1]+v1[2]*v2[2]+v1[3]*v2[3]+v1[4]*v2[4]+v1[5]*v2[5];
