package org.openpixi.pixi.physics.fields;

import edu.emory.mathcs.jtransforms.fft.DoubleFFT_2D;
import junit.framework.TestCase;
import org.openpixi.pixi.physics.Settings;
import org.openpixi.pixi.physics.Simulation;
import org.openpixi.pixi.physics.grid.ChargeConservingCIC;
import org.openpixi.pixi.physics.grid.Grid;

public class PoissonSolverTest extends TestCase {

	private double ACCURACY_LIMIT = 1.e-5;
	private Simulation s;
	private Grid g;
	private PoissonSolver poisolver;

	/**Tests whether the Poisson Euation is solved correctly for
	 * different charge distributions by comparing the output of
	 * the PoissonSolver to the analytic result.
	 */
	public PoissonSolverTest(String testName){
		super(testName);

		Settings stt = new Settings();
		stt.setSimulationWidth(10);
		stt.setSimulationHeight(10);
<<<<<<< HEAD
		stt.setInterpolator(new ChargeConservingAreaWeighting());
		stt.setGridSolver(new SimpleSolver());
=======
		stt.setInterpolator(new ChargeConservingCIC());
		stt.setGridSolver(new YeeSolver());
>>>>>>> c3920c95
		
		this.s = new Simulation(stt);
		this.g = s.grid;
		this.g.resetCurrent();
		
		this.poisolver = new PoissonSolverFFTPeriodic();
	}

	public void testPointchargeDistribution() {	
		//saves charge distribution in g.rho, includes specific test
		//for this charge distribution
		ChargeDistribution charged = new PointChargeDistributionCenter(g.getNumCellsX(), g.getNumCellsY());
		//solves poisson equation
		poisolver.solve(g);
		//compares with analytic result

		// TODO: Test does not work:
//		charged.test();
	}
	
	private interface ChargeDistribution {			
		/**Tests PoisonSolver and the analytic results*/
		void test();
	}
	
	private class PointChargeDistributionCenter implements ChargeDistribution {
		
		int indexX;
		int indexY;
		
		PointChargeDistributionCenter (int numCellsX, int numCellsY) {
			int indexX = numCellsX/2;
			int indexY = numCellsY/2;
			g.setRho(indexX, indexY, 1);
		}
		
		public void test() {
			assertEquals(g.getPhi(indexX, indexY)/(g.getCellWidth()), g.getPhi(indexX+1, indexY), ACCURACY_LIMIT);
		}
		
	}

	public void testFFT() {

		DoubleFFT_2D fft = new DoubleFFT_2D(10,10);
		double[][] field = new double[10][20];

		for (int i = 0; i < 10; i++) {
			for (int j = 0; j < 20; j++) {
				field[i][j] = 0;
			}
		}

		fft.complexForward(field);

	}
	
	void assertAlmostEquals(String text, double x, double y, double limit) {
		if ((Math.abs(x - y) / Math.abs(x + y) > limit)
				|| (Double.isNaN(x) != Double.isNaN(y))
				|| (Double.isInfinite(x) != Double.isInfinite(y))) {
			assertTrue(text + " expected:<" + x + "> but was:<" + y + ">", false);
		}
	}
}<|MERGE_RESOLUTION|>--- conflicted
+++ resolved
@@ -24,13 +24,8 @@
 		Settings stt = new Settings();
 		stt.setSimulationWidth(10);
 		stt.setSimulationHeight(10);
-<<<<<<< HEAD
-		stt.setInterpolator(new ChargeConservingAreaWeighting());
 		stt.setGridSolver(new SimpleSolver());
-=======
 		stt.setInterpolator(new ChargeConservingCIC());
-		stt.setGridSolver(new YeeSolver());
->>>>>>> c3920c95
 		
 		this.s = new Simulation(stt);
 		this.g = s.grid;
