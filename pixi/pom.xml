<<<<<<< HEAD
<project xmlns="http://maven.apache.org/POM/4.0.0" xmlns:xsi="http://www.w3.org/2001/XMLSchema-instance"
  xsi:schemaLocation="http://maven.apache.org/POM/4.0.0 http://maven.apache.org/maven-v4_0_0.xsd">
  <modelVersion>4.0.0</modelVersion>
  <groupId>org.openpixi.pixi</groupId>
  <artifactId>pixi</artifactId>
  <packaging>jar</packaging>
  <version>0.4-SNAPSHOT</version>
  <name>pixi</name>
  <url>http://maven.apache.org</url>

    <dependencies>
    <dependency>
      <groupId>junit</groupId>
      <artifactId>junit</artifactId>
      <version>4.10</version>
      <scope>test</scope>
    </dependency>

    <dependency>
      <groupId>com.github.rwl</groupId>
      <artifactId>jtransforms</artifactId>
      <version>2.4.0</version>
    </dependency>

     <dependency>
         <groupId>org.openpixi.pixi</groupId>
         <artifactId>ipl-2.3</artifactId>
         <version>2.3</version>
     </dependency>
    <dependency>
        <groupId>org.slf4j</groupId>
        <artifactId>slf4j-log4j12</artifactId>
        <version>1.6.6</version>
    </dependency>
  </dependencies>

  <build>
    <plugins>
      <!-- JAR file -->
      <plugin>
        <groupId>org.apache.maven.plugins</groupId>
        <artifactId>maven-compiler-plugin</artifactId>
        <version>2.3.2</version>
        <configuration>
          <source>1.5</source>
          <target>1.5</target>
        </configuration>
      </plugin>
      <plugin>
        <groupId>org.apache.maven.plugins</groupId>
        <artifactId>maven-jar-plugin</artifactId>
        <configuration>
          <archive>
            <manifest>
              <mainClass>org.openpixi.pixi.ui.MainControlApplet</mainClass>
              <packageName>org.openpixi.pixi</packageName>
            </manifest>
          </archive>
        </configuration>
      </plugin>
      <!-- JAR file including all dependencies -->
      <plugin>
        <groupId>org.apache.maven.plugins</groupId>
        <artifactId>maven-shade-plugin</artifactId>
        <executions>
          <execution>
            <phase>package</phase>
            <goals>
              <goal>shade</goal>
            </goals>
          </execution>
        </executions>
      </plugin>
      <!-- Source code -->
      <plugin>
        <groupId>org.apache.maven.plugins</groupId>
        <artifactId>maven-source-plugin</artifactId>
        <executions>
          <execution>
            <id>attach-sources</id>
            <goals>
              <goal>jar</goal>
            </goals>
          </execution>
        </executions>
      </plugin>
      <!-- Javadoc -->
      <plugin>
        <groupId>org.apache.maven.plugins</groupId>
        <artifactId>maven-javadoc-plugin</artifactId>
        <executions>
          <execution>
            <id>attach-javadocs</id>
            <goals>
              <goal>jar</goal>
            </goals>
          </execution>
        </executions>
      </plugin>
    </plugins>
  </build>
  <reporting>
    <plugins>
      <!-- JavaDoc -->
      <plugin>
        <groupId>org.apache.maven.plugins</groupId>
        <artifactId>maven-javadoc-plugin</artifactId>
        <version>2.8.1</version>
        <configuration>
        </configuration>
      </plugin>
    </plugins>
  </reporting>
=======
<project xmlns="http://maven.apache.org/POM/4.0.0"
         xmlns:xsi="http://www.w3.org/2001/XMLSchema-instance"
         xsi:schemaLocation="http://maven.apache.org/POM/4.0.0 http://maven.apache.org/maven-v4_0_0.xsd">
	<modelVersion>4.0.0</modelVersion>
	<groupId>org.openpixi.pixi</groupId>
	<artifactId>pixi</artifactId>
	<packaging>jar</packaging>
	<version>0.4-SNAPSHOT</version>
	<name>pixi</name>
	<url>http://maven.apache.org</url>

	<dependencies>
		<dependency>
			<groupId>junit</groupId>
			<artifactId>junit</artifactId>
			<version>4.10</version>
			<scope>test</scope>
		</dependency>

		<dependency>
			<groupId>com.github.rwl</groupId>
			<artifactId>jtransforms</artifactId>
			<version>2.4.0</version>
		</dependency>
	</dependencies>

	<build>
		<plugins>
			<!-- JAR file -->
			<plugin>
				<groupId>org.apache.maven.plugins</groupId>
				<artifactId>maven-compiler-plugin</artifactId>
				<version>2.3.2</version>
				<configuration>
					<source>1.5</source>
					<target>1.5</target>
				</configuration>
			</plugin>

			<plugin>
				<groupId>org.apache.maven.plugins</groupId>
				<artifactId>maven-jar-plugin</artifactId>
				<configuration>
					<archive>
						<manifest>
							<mainClass>org.openpixi.pixi.ui.MainControlApplet</mainClass>
							<packageName>org.openpixi.pixi</packageName>
						</manifest>
					</archive>
				</configuration>
			</plugin>

			<!-- JAR file including all dependencies -->
			<plugin>
				<groupId>org.apache.maven.plugins</groupId>
				<artifactId>maven-shade-plugin</artifactId>
				<executions>
					<execution>
						<phase>package</phase>
						<goals>
							<goal>shade</goal>
						</goals>
					</execution>
				</executions>
			</plugin>

			<!-- Source code -->
			<plugin>
				<groupId>org.apache.maven.plugins</groupId>
				<artifactId>maven-source-plugin</artifactId>
				<executions>
					<execution>
						<id>attach-sources</id>
						<goals>
							<goal>jar</goal>
						</goals>
					</execution>
				</executions>
			</plugin>

			<!-- Javadoc -->
			<plugin>
				<groupId>org.apache.maven.plugins</groupId>
				<artifactId>maven-javadoc-plugin</artifactId>
				<executions>
					<execution>
						<id>attach-javadocs</id>
						<goals>
							<goal>jar</goal>
						</goals>
					</execution>
				</executions>
			</plugin>
		</plugins>
	</build>

	<reporting>
		<plugins>
			<!-- JavaDoc -->
			<plugin>
				<groupId>org.apache.maven.plugins</groupId>
				<artifactId>maven-javadoc-plugin</artifactId>
				<version>2.8.1</version>
				<configuration>
				</configuration>
			</plugin>
		</plugins>
	</reporting>
>>>>>>> dabc0ea4
</project><|MERGE_RESOLUTION|>--- conflicted
+++ resolved
@@ -1,118 +1,3 @@
-<<<<<<< HEAD
-<project xmlns="http://maven.apache.org/POM/4.0.0" xmlns:xsi="http://www.w3.org/2001/XMLSchema-instance"
-  xsi:schemaLocation="http://maven.apache.org/POM/4.0.0 http://maven.apache.org/maven-v4_0_0.xsd">
-  <modelVersion>4.0.0</modelVersion>
-  <groupId>org.openpixi.pixi</groupId>
-  <artifactId>pixi</artifactId>
-  <packaging>jar</packaging>
-  <version>0.4-SNAPSHOT</version>
-  <name>pixi</name>
-  <url>http://maven.apache.org</url>
-
-    <dependencies>
-    <dependency>
-      <groupId>junit</groupId>
-      <artifactId>junit</artifactId>
-      <version>4.10</version>
-      <scope>test</scope>
-    </dependency>
-
-    <dependency>
-      <groupId>com.github.rwl</groupId>
-      <artifactId>jtransforms</artifactId>
-      <version>2.4.0</version>
-    </dependency>
-
-     <dependency>
-         <groupId>org.openpixi.pixi</groupId>
-         <artifactId>ipl-2.3</artifactId>
-         <version>2.3</version>
-     </dependency>
-    <dependency>
-        <groupId>org.slf4j</groupId>
-        <artifactId>slf4j-log4j12</artifactId>
-        <version>1.6.6</version>
-    </dependency>
-  </dependencies>
-
-  <build>
-    <plugins>
-      <!-- JAR file -->
-      <plugin>
-        <groupId>org.apache.maven.plugins</groupId>
-        <artifactId>maven-compiler-plugin</artifactId>
-        <version>2.3.2</version>
-        <configuration>
-          <source>1.5</source>
-          <target>1.5</target>
-        </configuration>
-      </plugin>
-      <plugin>
-        <groupId>org.apache.maven.plugins</groupId>
-        <artifactId>maven-jar-plugin</artifactId>
-        <configuration>
-          <archive>
-            <manifest>
-              <mainClass>org.openpixi.pixi.ui.MainControlApplet</mainClass>
-              <packageName>org.openpixi.pixi</packageName>
-            </manifest>
-          </archive>
-        </configuration>
-      </plugin>
-      <!-- JAR file including all dependencies -->
-      <plugin>
-        <groupId>org.apache.maven.plugins</groupId>
-        <artifactId>maven-shade-plugin</artifactId>
-        <executions>
-          <execution>
-            <phase>package</phase>
-            <goals>
-              <goal>shade</goal>
-            </goals>
-          </execution>
-        </executions>
-      </plugin>
-      <!-- Source code -->
-      <plugin>
-        <groupId>org.apache.maven.plugins</groupId>
-        <artifactId>maven-source-plugin</artifactId>
-        <executions>
-          <execution>
-            <id>attach-sources</id>
-            <goals>
-              <goal>jar</goal>
-            </goals>
-          </execution>
-        </executions>
-      </plugin>
-      <!-- Javadoc -->
-      <plugin>
-        <groupId>org.apache.maven.plugins</groupId>
-        <artifactId>maven-javadoc-plugin</artifactId>
-        <executions>
-          <execution>
-            <id>attach-javadocs</id>
-            <goals>
-              <goal>jar</goal>
-            </goals>
-          </execution>
-        </executions>
-      </plugin>
-    </plugins>
-  </build>
-  <reporting>
-    <plugins>
-      <!-- JavaDoc -->
-      <plugin>
-        <groupId>org.apache.maven.plugins</groupId>
-        <artifactId>maven-javadoc-plugin</artifactId>
-        <version>2.8.1</version>
-        <configuration>
-        </configuration>
-      </plugin>
-    </plugins>
-  </reporting>
-=======
 <project xmlns="http://maven.apache.org/POM/4.0.0"
          xmlns:xsi="http://www.w3.org/2001/XMLSchema-instance"
          xsi:schemaLocation="http://maven.apache.org/POM/4.0.0 http://maven.apache.org/maven-v4_0_0.xsd">
@@ -137,6 +22,18 @@
 			<artifactId>jtransforms</artifactId>
 			<version>2.4.0</version>
 		</dependency>
+
+		<dependency>
+			<groupId>org.openpixi.pixi</groupId>
+			<artifactId>ipl-2.3</artifactId>
+			<version>2.3</version>
+     	</dependency>
+
+		<dependency>
+		    <groupId>org.slf4j</groupId>
+		    <artifactId>slf4j-log4j12</artifactId>
+		    <version>1.6.6</version>
+	    </dependency>
 	</dependencies>
 
 	<build>
@@ -221,5 +118,4 @@
 			</plugin>
 		</plugins>
 	</reporting>
->>>>>>> dabc0ea4
 </project>