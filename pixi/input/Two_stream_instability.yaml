# Two stream instability

gridStep: 10
gridCellsX: 10
gridCellsY: 10
speedOfLight: 1
timeStep: 1
<<<<<<< HEAD
poissonsolver: empty
=======
duration: 1000
>>>>>>> ae8769f5

streams:
  # first stream:
  - particle:
      x: 0
      y: 50
      vx: .1
      vy: 0
      r: 1
      m: 1
      q: .01
      color: red
    dx: 2
    dy: 0
    number: 50
  # second stream:
  - particle:
      x: 0
      y: 50
      vx: -.1
      vy: 0
      r: 1
      m: 1
      q: .01
      color: blue
    dx: 2
    dy: 0
    number: 50

output:
  path: twostreaminstability
  daniil: 1
  daniilspectrum: 300<|MERGE_RESOLUTION|>--- conflicted
+++ resolved
@@ -4,12 +4,9 @@
 gridCellsX: 10
 gridCellsY: 10
 speedOfLight: 1
+poissonsolver: empty
 timeStep: 1
-<<<<<<< HEAD
-poissonsolver: empty
-=======
 duration: 1000
->>>>>>> ae8769f5
 
 streams:
   # first stream:
